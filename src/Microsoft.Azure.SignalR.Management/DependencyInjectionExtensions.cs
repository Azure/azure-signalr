--- conflicted
+++ resolved
@@ -39,19 +39,9 @@
         public static IServiceCollection AddSignalRServiceManager<TOptionsSetup>(this IServiceCollection services) where TOptionsSetup : class, IConfigureOptions<ServiceManagerOptions>, IOptionsChangeTokenSource<ServiceManagerOptions>
         {
             //cascade options setup
-<<<<<<< HEAD
-            services.AddSingleton<TOptionsSetup>()
-                    .AddSingleton<IConfigureOptions<ServiceManagerOptions>>(sp => sp.GetService<TOptionsSetup>())
-                    .AddSingleton<IOptionsChangeTokenSource<ServiceManagerOptions>>(sp => sp.GetService<TOptionsSetup>());
-            services.PostConfigure<ServiceManagerContext>(o => o.ValidateOptions());
-            services.AddSingleton<ServiceManagerContextSetup>()
-                    .AddSingleton<IConfigureOptions<ServiceManagerContext>>(sp => sp.GetService<ServiceManagerContextSetup>())
-                    .AddSingleton<IOptionsChangeTokenSource<ServiceManagerContext>>(sp => sp.GetService<ServiceManagerContextSetup>());
-=======
             services.SetupOptions<ServiceManagerOptions, ServiceManagerOptionsSetup>();
             services.PostConfigure<ServiceManagerOptions>(o => o.ValidateOptions());
             services.SetupOptions<ServiceManagerContext,ServiceManagerContextSetup>();
->>>>>>> 3aee9219
 
             services.AddSignalR()
                     .AddAzureSignalR<ServiceOptionsSetup>();

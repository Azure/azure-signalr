// Copyright (c) Microsoft. All rights reserved.
// Licensed under the MIT license. See LICENSE file in the project root for full license information.

using System;

namespace Microsoft.Azure.SignalR
{
    internal static class Constants
    {
        public const string ServerStickyModeDefaultKey = "Azure:SignalR:ServerStickyMode";
        public const string ConnectionStringDefaultKey = "Azure:SignalR:ConnectionString";
        public const string ApplicationNameDefaultKey = "Azure:SignalR:ApplicationName";

        public const int DefaultShutdownTimeoutInSeconds = 30;
<<<<<<< HEAD
        public const int DefaultStatusPingIntervalInSeconds = 10;
=======
        public const int DefaultScaleTimeoutInSeconds = 300;
>>>>>>> afd90b7e

        public const string AsrsMigrateFrom = "Asrs-Migrate-From";
        public const string AsrsMigrateTo = "Asrs-Migrate-To";

        public const string AsrsUserAgent = "Asrs-User-Agent";
        public const string AsrsInstanceId = "Asrs-Instance-Id";

        public const string AzureSignalREnabledKey = "Azure:SignalR:Enabled";

        public static readonly string ConnectionStringSecondaryKey =
            $"ConnectionStrings:{ConnectionStringDefaultKey}";

        public static readonly string ConnectionStringKeyPrefix = $"{ConnectionStringDefaultKey}:";

        public static readonly string ApplicationNameDefaultKeyPrefix = $"{ApplicationNameDefaultKey}:";

        public static readonly string ConnectionStringSecondaryKeyPrefix = $"{ConnectionStringSecondaryKey}:";

        // Default access token lifetime
        public static readonly TimeSpan DefaultAccessTokenLifetime = TimeSpan.FromHours(1);

        public static class ClaimType
        {
            public const string AzureSignalRSysPrefix = "asrs.s.";
            public const string AuthenticationType = AzureSignalRSysPrefix + "aut";
            public const string NameType = AzureSignalRSysPrefix + "nt";
            public const string RoleType = AzureSignalRSysPrefix + "rt";
            public const string UserId = AzureSignalRSysPrefix + "uid";
            public const string ServerName = AzureSignalRSysPrefix + "sn";
            public const string ServerStickyMode = AzureSignalRSysPrefix + "ssticky";
            public const string Id = AzureSignalRSysPrefix + "id";
            public const string AppName = AzureSignalRSysPrefix + "apn";
            public const string Version = AzureSignalRSysPrefix + "vn";
            public const string EnableDetailedErrors = AzureSignalRSysPrefix + "derror";
            public const string ServiceEndpointsCount = AzureSignalRSysPrefix + "secn";

            public const string AzureSignalRUserPrefix = "asrs.u.";
        }

        public static class Path
        {
            public const string Negotiate = "/negotiate";
        }

        public static class QueryParameter
        {
            public const string OriginalPath = "asrs.op";
            public const string ConnectionRequestId = "asrs_request_id";
        }
    }
}<|MERGE_RESOLUTION|>--- conflicted
+++ resolved
@@ -12,11 +12,8 @@
         public const string ApplicationNameDefaultKey = "Azure:SignalR:ApplicationName";
 
         public const int DefaultShutdownTimeoutInSeconds = 30;
-<<<<<<< HEAD
+        public const int DefaultScaleTimeoutInSeconds = 300;
         public const int DefaultStatusPingIntervalInSeconds = 10;
-=======
-        public const int DefaultScaleTimeoutInSeconds = 300;
->>>>>>> afd90b7e
 
         public const string AsrsMigrateFrom = "Asrs-Migrate-From";
         public const string AsrsMigrateTo = "Asrs-Migrate-To";

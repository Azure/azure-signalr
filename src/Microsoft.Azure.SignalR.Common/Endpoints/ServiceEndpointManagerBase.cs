﻿// Copyright (c) Microsoft. All rights reserved.
// Licensed under the MIT license. See LICENSE file in the project root for full license information.

using System;
using System.Collections.Generic;
using System.Linq;
using Microsoft.Azure.SignalR.Common;
using Microsoft.Extensions.Logging;
using Microsoft.Extensions.Logging.Abstractions;

namespace Microsoft.Azure.SignalR
{
    internal abstract class ServiceEndpointManagerBase : IServiceEndpointManager
    {
        private readonly ILogger _logger;

        public ServiceEndpoint[] Endpoints { get; }

        public ServiceEndpointManagerBase(IServiceEndpointOptions options, ILogger logger) 
            : this(GetEndpoints(options).ToArray(), logger)
        {
        }

        // for test purpose
        internal ServiceEndpointManagerBase(ServiceEndpoint[] endpoints, ILogger logger)
        {
            Endpoints = endpoints;

            _logger = logger ?? NullLogger.Instance;

            if (Endpoints.Length != 0)
            {
                var groupedEndpoints = Endpoints.GroupBy(s => s.Endpoint).Select(s =>
                {
                    var items = s.ToList();
                    if (items.Count > 1)
                    {
                        // By default pick up the primary endpoint, otherwise the first one
                        var item = items.FirstOrDefault(i => i.EndpointType == EndpointType.Primary) ?? items.FirstOrDefault();
                        Log.DuplicateEndpointFound(_logger, items.Count, item.Endpoint, item.ToString());
                        return item;
                    }

                    return items[0];
                });

                Endpoints = groupedEndpoints.ToArray();

                if (!Endpoints.Any(s => s.EndpointType == EndpointType.Primary))
                {
                    throw new AzureSignalRNoPrimaryEndpointException();
                }
            }
        }

        public abstract IServiceEndpointProvider GetEndpointProvider(ServiceEndpoint endpoint);

        public IEnumerable<ServiceEndpoint> GetAvailableEndpoints()
        {
            return Endpoints.Where(s => s.Online);
        }

        private static IEnumerable<ServiceEndpoint> GetEndpoints(IServiceEndpointOptions options)
        {
            if (options == null)
            {
                yield break;
            }

            var endpoints = options.Endpoints;
            var connectionString = options.ConnectionString;

            // ConnectionString can be set by custom Configure
            // Return both the one from ConnectionString and from Endpoints
<<<<<<< HEAD
            // TODO: Better way if Endpoints already contains ConnectionString one?
            if (!string.IsNullOrEmpty(connectionString))
            {
                yield return new ServiceEndpoint(options.ConnectionString, hubPrefix: options.HubPrefix);
            }

=======
            // when the one from connectionString is not included in Endpoints
            var connectionStringIncluded = false;
>>>>>>> 335ec792
            if (endpoints != null)
            {
                foreach (var endpoint in endpoints)
                {
<<<<<<< HEAD
                    endpoint.HubPrefix = options.HubPrefix;
=======
                    if (endpoint.ConnectionString == connectionString)
                    {
                        connectionStringIncluded = true;
                    }

>>>>>>> 335ec792
                    yield return endpoint;
                }
            }

            if (!string.IsNullOrEmpty(connectionString) && !connectionStringIncluded)
            {
                yield return new ServiceEndpoint(options.ConnectionString);
            }
        }

        private static class Log
        {
            private static readonly Action<ILogger, int, string, string, Exception> _duplicateEndpointFound =
                LoggerMessage.Define<int, string, string>(LogLevel.Warning, new EventId(1, "DuplicateEndpointFound"), "{count} endpoints to {endpoint} found, use the one {name}");

            private static readonly Action<ILogger, string, Exception> _secondaryEndpointPromoted =
                LoggerMessage.Define<string>(LogLevel.Warning, new EventId(2, "SecondaryEndpointPromoted"), "All primary endpoints are offline. Promote secondary endpoint: {endpoint}");

            public static void DuplicateEndpointFound(ILogger logger, int count, string endpoint, string name)
            {
                _duplicateEndpointFound(logger, count, endpoint, name, null);
            }

            public static void SecondaryEndpointPromoted(ILogger logger, string endpoint)
            {
                _secondaryEndpointPromoted(logger, endpoint, null);
            }
        }
    }
}<|MERGE_RESOLUTION|>--- conflicted
+++ resolved
@@ -72,30 +72,24 @@
 
             // ConnectionString can be set by custom Configure
             // Return both the one from ConnectionString and from Endpoints
-<<<<<<< HEAD
             // TODO: Better way if Endpoints already contains ConnectionString one?
             if (!string.IsNullOrEmpty(connectionString))
             {
                 yield return new ServiceEndpoint(options.ConnectionString, hubPrefix: options.HubPrefix);
             }
 
-=======
             // when the one from connectionString is not included in Endpoints
             var connectionStringIncluded = false;
->>>>>>> 335ec792
             if (endpoints != null)
             {
                 foreach (var endpoint in endpoints)
                 {
-<<<<<<< HEAD
                     endpoint.HubPrefix = options.HubPrefix;
-=======
                     if (endpoint.ConnectionString == connectionString)
                     {
                         connectionStringIncluded = true;
                     }
 
->>>>>>> 335ec792
                     yield return endpoint;
                 }
             }

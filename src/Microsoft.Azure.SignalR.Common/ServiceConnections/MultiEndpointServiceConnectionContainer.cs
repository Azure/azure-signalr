﻿// Copyright (c) Microsoft. All rights reserved.
// Licensed under the MIT license. See LICENSE file in the project root for full license information.

using System;
using System.Collections.Generic;
using System.Linq;
using System.Threading;
using System.Threading.Tasks;
using Microsoft.Azure.SignalR.Common;
using Microsoft.Azure.SignalR.Protocol;
using Microsoft.Extensions.Logging;

namespace Microsoft.Azure.SignalR
{
    internal class MultiEndpointServiceConnectionContainer : IMultiEndpointServiceConnectionContainer
    {
        private readonly string _hubName;
        private readonly IMessageRouter _router;
        private readonly ILogger _logger;
        private readonly IServiceEndpointManager _serviceEndpointManager;
<<<<<<< HEAD
        private readonly object _lock = new object();
        // TODO: pending merge to load from options.
        private readonly TimeSpan _scaleTimeout = TimeSpan.FromSeconds(Constants.DefaultScaleTimeoutInSeconds);
=======
        private readonly TimeSpan _scaleTimeout;
        private readonly Func<HubServiceEndpoint, IServiceConnectionContainer> _generator;
        private readonly object _lock = new object();
>>>>>>> 1b1901cd

        private (bool needRouter, IReadOnlyList<HubServiceEndpoint> endpoints) _routerEndpoints;

        internal MultiEndpointServiceConnectionContainer(
            string hub,
            Func<HubServiceEndpoint, IServiceConnectionContainer> generator,
            IServiceEndpointManager endpointManager,
            IMessageRouter router,
            ILoggerFactory loggerFactory,
            TimeSpan? scaleTimeout = null)
        {
            if (generator == null)
            {
                throw new ArgumentNullException(nameof(generator));
            }

            _hubName = hub;
            _router = router ?? throw new ArgumentNullException(nameof(router));
            _logger = loggerFactory?.CreateLogger<MultiEndpointServiceConnectionContainer>() ?? throw new ArgumentNullException(nameof(loggerFactory));
            _serviceEndpointManager = endpointManager;
            _scaleTimeout = scaleTimeout ?? Constants.Periods.DefaultScaleTimeout;

            // Reserve generator for potential scale use.
            _generator = generator;

            // provides a copy to the endpoint per container
            var endpoints = endpointManager.GetEndpoints(hub);
            // router will be used when there's customized MessageRouter or multiple endpoints
            var needRouter = endpoints.Count > 1 || !(_router is DefaultMessageRouter);

            _routerEndpoints = (needRouter, endpoints);

            foreach (var endpoint in endpoints)
            {
                endpoint.ConnectionContainer = generator(endpoint);
            }

            _serviceEndpointManager.OnAdd += OnAdd;
            _serviceEndpointManager.OnRemove += OnRemove;
        }

        public MultiEndpointServiceConnectionContainer(
            IServiceConnectionFactory serviceConnectionFactory,
            string hub,
            int count,
            IServiceEndpointManager endpointManager,
            IMessageRouter router,
            ILoggerFactory loggerFactory,
            TimeSpan? scaleTimeout = null
            ) : this(
                hub,
                endpoint => CreateContainer(serviceConnectionFactory, endpoint, count, loggerFactory),
                endpointManager,
                router,
                loggerFactory,
                scaleTimeout)
        {
        }

<<<<<<< HEAD
=======
        // for tests
>>>>>>> 1b1901cd
        public IEnumerable<HubServiceEndpoint> GetOnlineEndpoints()
        {
            return _routerEndpoints.endpoints.Where(s => s.Online);
        }

        private static IServiceConnectionContainer CreateContainer(IServiceConnectionFactory serviceConnectionFactory, HubServiceEndpoint endpoint, int count, ILoggerFactory loggerFactory)
        {
            if (endpoint.EndpointType == EndpointType.Primary)
            {
                return new StrongServiceConnectionContainer(serviceConnectionFactory, count, endpoint, loggerFactory.CreateLogger<StrongServiceConnectionContainer>());
            }
            else
            {
                return new WeakServiceConnectionContainer(serviceConnectionFactory, count, endpoint, loggerFactory.CreateLogger<WeakServiceConnectionContainer>());
            }
        }

        public ServiceConnectionStatus Status => throw new NotSupportedException();

        public Task ConnectionInitializedTask
        {
            get
            {
                return Task.WhenAll(from connection in _routerEndpoints.endpoints
                                    select connection.ConnectionContainer.ConnectionInitializedTask);
            }
        }

        public string ServersTag => throw new NotSupportedException();

        public bool HasClients => throw new NotSupportedException();

        public Task StartAsync()
        {
            return Task.WhenAll(_routerEndpoints.endpoints.Select(s =>
            {
                Log.StartingConnection(_logger, s.Endpoint);
                return s.ConnectionContainer.StartAsync();
            }));
        }

        public Task StopAsync()
        {
            return Task.WhenAll(_routerEndpoints.endpoints.Select(s =>
            {
                Log.StoppingConnection(_logger, s.Endpoint);
                return s.ConnectionContainer.StopAsync();
            }));
        }

        public Task OfflineAsync(bool migratable)
        {
            return Task.WhenAll(_routerEndpoints.endpoints.Select(c => c.ConnectionContainer.OfflineAsync(migratable)));
        }

        public Task WriteAsync(ServiceMessage serviceMessage)
        {
            return WriteMultiEndpointMessageAsync(serviceMessage, connection => connection.WriteAsync(serviceMessage));
        }

        public async Task<bool> WriteAckableMessageAsync(ServiceMessage serviceMessage, CancellationToken cancellationToken = default)
        {
            // If we have multiple endpoints, we should wait to one of the following conditions hit
            // 1. One endpoint responses "OK" state
            // 2. All the endpoints response failed state including "NotFound", "Timeout" and waiting response to timeout
            var tcs = new TaskCompletionSource<bool>(TaskCreationOptions.RunContinuationsAsynchronously);

            var writeMessageTask = WriteMultiEndpointMessageAsync(serviceMessage, async connection =>
            {
                var succeeded = await connection.WriteAckableMessageAsync(serviceMessage, cancellationToken);
                if (succeeded)
                {
                    tcs.TrySetResult(true);
                }
            });

            // If tcs.Task completes, one Endpoint responses "OK" state.
            var task = await Task.WhenAny(tcs.Task, writeMessageTask);

            // This will throw exceptions in tasks if exceptions exist
            await task;

            return tcs.Task.IsCompleted;
        }

        public Task StartGetServersPing()
        {
            return Task.WhenAll(_routerEndpoints.endpoints.Select(c => c.ConnectionContainer.StartGetServersPing()));
        }

        public Task StopGetServersPing()
        {
            return Task.WhenAll(_routerEndpoints.endpoints.Select(c => c.ConnectionContainer.StopGetServersPing()));
        }

        internal IEnumerable<ServiceEndpoint> GetRoutedEndpoints(ServiceMessage message)
        {
            if (!_routerEndpoints.needRouter)
            {
                return _routerEndpoints.endpoints;
            }
            var endpoints = _routerEndpoints.endpoints;
            switch (message)
            {
                case BroadcastDataMessage bdm:
                    return _router.GetEndpointsForBroadcast(endpoints);
                case GroupBroadcastDataMessage gbdm:
                    return _router.GetEndpointsForGroup(gbdm.GroupName, endpoints);
                case JoinGroupWithAckMessage jgm:
                    return _router.GetEndpointsForGroup(jgm.GroupName, endpoints);
                case LeaveGroupWithAckMessage lgm:
                    return _router.GetEndpointsForGroup(lgm.GroupName, endpoints);
                case MultiGroupBroadcastDataMessage mgbdm:
                    return mgbdm.GroupList.SelectMany(g => _router.GetEndpointsForGroup(g, endpoints)).Distinct();
                case ConnectionDataMessage cdm:
                    return _router.GetEndpointsForConnection(cdm.ConnectionId, endpoints);
                case MultiConnectionDataMessage mcd:
                    return mcd.ConnectionList.SelectMany(c => _router.GetEndpointsForConnection(c, endpoints)).Distinct();
                case UserDataMessage udm:
                    return _router.GetEndpointsForUser(udm.UserId, endpoints);
                case MultiUserDataMessage mudm:
                    return mudm.UserList.SelectMany(g => _router.GetEndpointsForUser(g, endpoints)).Distinct();
                default:
                    throw new NotSupportedException(message.GetType().Name);
            }
        }

        private Task WriteMultiEndpointMessageAsync(ServiceMessage serviceMessage, Func<IServiceConnectionContainer, Task> inner)
        {
            var routed = GetRoutedEndpoints(serviceMessage)?
                .Select(endpoint =>
                {
                    var connection = (endpoint as HubServiceEndpoint)?.ConnectionContainer;
                    if (connection == null)
                    {
                        Log.EndpointNotExists(_logger, endpoint.ToString());
                    }
                    return (e: endpoint, c: connection);
                })
                .Where(c => c.c != null)
                .Select(async s =>
                {
                    try
                    {
                        await inner(s.c);
                    }
                    catch (ServiceConnectionNotActiveException)
                    {
                        // log and don't stop other endpoints
                        Log.FailedWritingMessageToEndpoint(_logger, serviceMessage.GetType().Name, s.e.ToString());
                    }
                }).ToArray();

            if (routed == null || routed.Length == 0)
            {
                // check if the router returns any endpoint
                Log.NoEndpointRouted(_logger, serviceMessage.GetType().Name);
                return Task.CompletedTask;
            }

            if (routed.Length == 1)
            {
                return routed[0];
            }

            return Task.WhenAll(routed);
<<<<<<< HEAD
        }

        private void OnAdd(HubServiceEndpoint endpoint)
        {
            if (!endpoint.Hub.Equals(_hubName, StringComparison.OrdinalIgnoreCase))
            {
                return;
            }
            _ = AddHubServiceEndpointAsync(endpoint);
        }

        private Task AddHubServiceEndpointAsync(HubServiceEndpoint endpoint)
        {
            // TODO: create container and trigger server ping.

            // do tasks when !endpoint.ScaleTask.IsCanceled or local timeout check not finish
            endpoint.CompleteScale();
            return Task.CompletedTask;
        }

        private void OnRemove(HubServiceEndpoint endpoint)
        {
            if (!endpoint.Hub.Equals(_hubName, StringComparison.OrdinalIgnoreCase))
            {
                return;
            }
            _ = RemoveHubServiceEndpointAsync(endpoint);
        }

        private async Task RemoveHubServiceEndpointAsync(HubServiceEndpoint endpoint)
        {
            try
            {
                var container = _routerEndpoints.endpoints.FirstOrDefault(e => e.Endpoint == endpoint.Endpoint);
                if (container == null)
                {
                    Log.EndpointNotExists(_logger, container.ToString());
                    return;
                }

                _ = container.ConnectionContainer.OfflineAsync(false);
                await WaitForClientsDisconnect(container);
                _ = container.ConnectionContainer.StopAsync();

                UpdateEndpointsStore(endpoint, ScaleOperation.Remove);
            }
            catch (Exception ex)
            {
                Log.FailedRemovingConnectionForEndpoint(_logger, endpoint.ToString(), ex);
            }
            finally
            {
                endpoint.CompleteScale();
            }
        }

        private void OnRename(HubServiceEndpoint endpoint)
        {
            if (!endpoint.Hub.Equals(_hubName, StringComparison.OrdinalIgnoreCase))
            {
                return;
            }
            // TODO: update local store names
        }

        private void UpdateEndpointsStore(HubServiceEndpoint newEndpoint, ScaleOperation operation)
        {
            // Use lock to ensure store update safety as parallel changes triggered in container side. 
            lock (_lock)
            {
                switch (operation)
                {
                    case ScaleOperation.Remove:
                        var newEndpoints = _routerEndpoints.endpoints.Where(e => e.Endpoint != newEndpoint.Endpoint).ToList();
                        var needRouter = newEndpoints.Count > 1;
                        _routerEndpoints = (needRouter, newEndpoints);
                        break;
                    default:
                        break;
                }
            }
        }

        private async Task WaitForClientsDisconnect(HubServiceEndpoint endpoint)
        {
            var startTime = DateTime.UtcNow;
            while (DateTime.UtcNow - startTime < _scaleTimeout)
            {
                if (!endpoint.ConnectionContainer.HasClients)
                {
                    return;
                }
                // status ping interval is 10 seconds, quick delay to do next check
                await Task.Delay(5 * 1000);
            }
            Log.TimeoutWaitingClientsDisconnect(_logger, endpoint.ToString(), _scaleTimeout.Seconds);
        }

=======
        }

        private void OnAdd(HubServiceEndpoint endpoint)
        {
            if (!endpoint.Hub.Equals(_hubName, StringComparison.OrdinalIgnoreCase))
            {
                return;
            }
            _ = AddHubServiceEndpointAsync(endpoint);
        }

        private async Task AddHubServiceEndpointAsync(HubServiceEndpoint endpoint)
        {
            var container = _generator(endpoint);
            endpoint.ConnectionContainer = container;

            try
            {
                await container.StartAsync();

                // Update local store directly after start connection 
                // to get a uniformed action on trigger servers ping
                UpdateEndpointsStore(endpoint, ScaleOperation.Add);

                await StartGetServersPing();
                await WaitForServerStable(container, endpoint);
            }
            catch (Exception ex)
            {
                Log.FailedStartingConnectionForNewEndpoint(_logger, endpoint.ToString(), ex);
            }
            finally
            {
                _ = StopGetServersPing();
                endpoint.CompleteScale();
            }
        }

        private void OnRemove(HubServiceEndpoint endpoint)
        {
            if (!endpoint.Hub.Equals(_hubName, StringComparison.OrdinalIgnoreCase))
            {
                return;
            }
            _ = RemoveHubServiceEndpointAsync(endpoint);
        }

        private Task RemoveHubServiceEndpointAsync(HubServiceEndpoint endpoint)
        {
            // TODO: trigger offline ping and wait to remove container.

            // finally set task complete when timeout
            endpoint.CompleteScale();
            return Task.CompletedTask;
        }

        private void UpdateEndpointsStore(HubServiceEndpoint newEndpoint, ScaleOperation operation)
        {
            // Use lock to ensure store update safety as parallel changes triggered in container side. 
            lock (_lock)
            {
                switch (operation)
                {
                    case ScaleOperation.Add:
                        var newEndpoints = _routerEndpoints.endpoints.ToList();
                        newEndpoints.Add(newEndpoint);
                        var needRouter = newEndpoints.Count > 1;
                        _routerEndpoints = (needRouter, newEndpoints);
                        break;
                    default:
                        break;
                }
            }
        }

        private async Task WaitForServerStable(IServiceConnectionContainer container, HubServiceEndpoint endpoint)
        {
            var startTime = DateTime.UtcNow;
            while (DateTime.UtcNow - startTime < _scaleTimeout)
            {
                if (IsServerReady(container))
                {
                    return;
                }
                await Task.Delay(Constants.Periods.DefaultServersPingInterval);
            }
            Log.TimeoutWaitingForAddingEndpoint(_logger, endpoint.ToString(), _scaleTimeout.Seconds);
        }

        private bool IsServerReady(IServiceConnectionContainer container)
        {
            var serversOnNew = container.ServersTag;
            var allMatch = !string.IsNullOrEmpty(serversOnNew);
            if (!allMatch)
            {
                // return directly if local server list is not set yet.
                return false;
            }

            // ensure strong consistency of server Ids for new endpoint towards exists
            foreach (var endpoint in _routerEndpoints.endpoints)
            {
                allMatch = !string.IsNullOrEmpty(endpoint.ConnectionContainer.ServersTag) 
                    && serversOnNew.Equals(endpoint.ConnectionContainer.ServersTag, StringComparison.OrdinalIgnoreCase) 
                    && allMatch;
                if (!allMatch)
                {
                    return false;
                }
            }
            return allMatch;
        }

>>>>>>> 1b1901cd
        private static class Log
        {
            private static readonly Action<ILogger, string, Exception> _startingConnection =
                LoggerMessage.Define<string>(LogLevel.Debug, new EventId(1, "StartingConnection"), "Staring connections for endpoint {endpoint}.");

            private static readonly Action<ILogger, string, Exception> _stoppingConnection =
                LoggerMessage.Define<string>(LogLevel.Debug, new EventId(2, "StoppingConnection"), "Stopping connections for endpoint {endpoint}.");

            private static readonly Action<ILogger, string, Exception> _endpointNotExists =
                LoggerMessage.Define<string>(LogLevel.Error, new EventId(3, "EndpointNotExists"), "Endpoint {endpoint} from the router does not exists.");

            private static readonly Action<ILogger, string, Exception> _noEndpointRouted =
                LoggerMessage.Define<string>(LogLevel.Warning, new EventId(4, "NoEndpointRouted"), "Message {messageType} is not sent because no endpoint is returned from the endpoint router.");

            private static readonly Action<ILogger, string, string, Exception> _failedWritingMessageToEndpoint =
                LoggerMessage.Define<string, string>(LogLevel.Warning, new EventId(5, "FailedWritingMessageToEndpoint"), "Message {messageType} is not sent to endpoint {endpoint} because all connections to this endpoint are offline.");

<<<<<<< HEAD
            private static readonly Action<ILogger, string, int, Exception> _timeoutWaitingClientsDisconnect =
                LoggerMessage.Define<string, int>(LogLevel.Error, new EventId(9, "TimeoutWaitingClientsDisconnect"), "Timeout waiting for clients disconnect for {endpoint} in {timeoutSecond} seconds.");

            private static readonly Action<ILogger, string, Exception> _failedRemovingConnectionForEndpoint =
                LoggerMessage.Define<string>(LogLevel.Error, new EventId(10, "FailedRemovingConnectionForEndpoint"), "Fail to stop server connections for endpoint {endpoint}.");
=======
            private static readonly Action<ILogger, string, Exception> _failedStartingConnectionForNewEndpoint =
                LoggerMessage.Define<string>(LogLevel.Error, new EventId(7, "FailedStartingConnectionForNewEndpoint"), "Fail to create and start server connection for new endpoint {endpoint}.");

            private static readonly Action<ILogger, string, int, Exception> _timeoutWaitingForAddingEndpoint =
                LoggerMessage.Define<string, int>(LogLevel.Error, new EventId(8, "TimeoutWaitingForAddingEndpoint"), "Timeout waiting for add a new endpoint {endpoint} in {timeoutSecond} seconds. Check if app configurations are consistant and restart app server.");
>>>>>>> 1b1901cd

            public static void StartingConnection(ILogger logger, string endpoint)
            {
                _startingConnection(logger, endpoint, null);
            }

            public static void StoppingConnection(ILogger logger, string endpoint)
            {
                _stoppingConnection(logger, endpoint, null);
            }

            public static void EndpointNotExists(ILogger logger, string endpoint)
            {
                _endpointNotExists(logger, endpoint, null);
            }

            public static void NoEndpointRouted(ILogger logger, string messageType)
            {
                _noEndpointRouted(logger, messageType, null);
            }

            public static void FailedWritingMessageToEndpoint(ILogger logger, string messageType, string endpoint)
            {
                _failedWritingMessageToEndpoint(logger, messageType, endpoint, null);
            }

<<<<<<< HEAD
            public static void TimeoutWaitingClientsDisconnect(ILogger logger, string endpoint, int timeoutSecond)
            {
                _timeoutWaitingClientsDisconnect(logger, endpoint, timeoutSecond, null);
            }

            public static void FailedRemovingConnectionForEndpoint(ILogger logger, string endpoint, Exception ex)
            {
                _failedRemovingConnectionForEndpoint(logger, endpoint, ex);
=======
            public static void FailedStartingConnectionForNewEndpoint(ILogger logger, string endpoint, Exception ex)
            {
                _failedStartingConnectionForNewEndpoint(logger, endpoint, ex);
            }

            public static void TimeoutWaitingForAddingEndpoint(ILogger logger, string endpoint, int timeoutSecond)
            {
                _timeoutWaitingForAddingEndpoint(logger, endpoint, timeoutSecond, null);
>>>>>>> 1b1901cd
            }
        }
    }
}<|MERGE_RESOLUTION|>--- conflicted
+++ resolved
@@ -1,551 +1,481 @@
-﻿// Copyright (c) Microsoft. All rights reserved.
-// Licensed under the MIT license. See LICENSE file in the project root for full license information.
-
-using System;
-using System.Collections.Generic;
-using System.Linq;
-using System.Threading;
-using System.Threading.Tasks;
-using Microsoft.Azure.SignalR.Common;
-using Microsoft.Azure.SignalR.Protocol;
-using Microsoft.Extensions.Logging;
-
-namespace Microsoft.Azure.SignalR
-{
-    internal class MultiEndpointServiceConnectionContainer : IMultiEndpointServiceConnectionContainer
-    {
-        private readonly string _hubName;
-        private readonly IMessageRouter _router;
-        private readonly ILogger _logger;
-        private readonly IServiceEndpointManager _serviceEndpointManager;
-<<<<<<< HEAD
-        private readonly object _lock = new object();
-        // TODO: pending merge to load from options.
-        private readonly TimeSpan _scaleTimeout = TimeSpan.FromSeconds(Constants.DefaultScaleTimeoutInSeconds);
-=======
-        private readonly TimeSpan _scaleTimeout;
-        private readonly Func<HubServiceEndpoint, IServiceConnectionContainer> _generator;
-        private readonly object _lock = new object();
->>>>>>> 1b1901cd
-
-        private (bool needRouter, IReadOnlyList<HubServiceEndpoint> endpoints) _routerEndpoints;
-
-        internal MultiEndpointServiceConnectionContainer(
-            string hub,
-            Func<HubServiceEndpoint, IServiceConnectionContainer> generator,
-            IServiceEndpointManager endpointManager,
-            IMessageRouter router,
-            ILoggerFactory loggerFactory,
-            TimeSpan? scaleTimeout = null)
-        {
-            if (generator == null)
-            {
-                throw new ArgumentNullException(nameof(generator));
-            }
-
-            _hubName = hub;
-            _router = router ?? throw new ArgumentNullException(nameof(router));
-            _logger = loggerFactory?.CreateLogger<MultiEndpointServiceConnectionContainer>() ?? throw new ArgumentNullException(nameof(loggerFactory));
-            _serviceEndpointManager = endpointManager;
-            _scaleTimeout = scaleTimeout ?? Constants.Periods.DefaultScaleTimeout;
-
-            // Reserve generator for potential scale use.
-            _generator = generator;
-
-            // provides a copy to the endpoint per container
-            var endpoints = endpointManager.GetEndpoints(hub);
-            // router will be used when there's customized MessageRouter or multiple endpoints
-            var needRouter = endpoints.Count > 1 || !(_router is DefaultMessageRouter);
-
-            _routerEndpoints = (needRouter, endpoints);
-
-            foreach (var endpoint in endpoints)
-            {
-                endpoint.ConnectionContainer = generator(endpoint);
-            }
-
-            _serviceEndpointManager.OnAdd += OnAdd;
-            _serviceEndpointManager.OnRemove += OnRemove;
-        }
-
-        public MultiEndpointServiceConnectionContainer(
-            IServiceConnectionFactory serviceConnectionFactory,
-            string hub,
-            int count,
-            IServiceEndpointManager endpointManager,
-            IMessageRouter router,
-            ILoggerFactory loggerFactory,
-            TimeSpan? scaleTimeout = null
-            ) : this(
-                hub,
-                endpoint => CreateContainer(serviceConnectionFactory, endpoint, count, loggerFactory),
-                endpointManager,
-                router,
-                loggerFactory,
-                scaleTimeout)
-        {
-        }
-
-<<<<<<< HEAD
-=======
-        // for tests
->>>>>>> 1b1901cd
-        public IEnumerable<HubServiceEndpoint> GetOnlineEndpoints()
-        {
-            return _routerEndpoints.endpoints.Where(s => s.Online);
-        }
-
-        private static IServiceConnectionContainer CreateContainer(IServiceConnectionFactory serviceConnectionFactory, HubServiceEndpoint endpoint, int count, ILoggerFactory loggerFactory)
-        {
-            if (endpoint.EndpointType == EndpointType.Primary)
-            {
-                return new StrongServiceConnectionContainer(serviceConnectionFactory, count, endpoint, loggerFactory.CreateLogger<StrongServiceConnectionContainer>());
-            }
-            else
-            {
-                return new WeakServiceConnectionContainer(serviceConnectionFactory, count, endpoint, loggerFactory.CreateLogger<WeakServiceConnectionContainer>());
-            }
-        }
-
-        public ServiceConnectionStatus Status => throw new NotSupportedException();
-
-        public Task ConnectionInitializedTask
-        {
-            get
-            {
-                return Task.WhenAll(from connection in _routerEndpoints.endpoints
-                                    select connection.ConnectionContainer.ConnectionInitializedTask);
-            }
-        }
-
-        public string ServersTag => throw new NotSupportedException();
-
-        public bool HasClients => throw new NotSupportedException();
-
-        public Task StartAsync()
-        {
-            return Task.WhenAll(_routerEndpoints.endpoints.Select(s =>
-            {
-                Log.StartingConnection(_logger, s.Endpoint);
-                return s.ConnectionContainer.StartAsync();
-            }));
-        }
-
-        public Task StopAsync()
-        {
-            return Task.WhenAll(_routerEndpoints.endpoints.Select(s =>
-            {
-                Log.StoppingConnection(_logger, s.Endpoint);
-                return s.ConnectionContainer.StopAsync();
-            }));
-        }
-
-        public Task OfflineAsync(bool migratable)
-        {
-            return Task.WhenAll(_routerEndpoints.endpoints.Select(c => c.ConnectionContainer.OfflineAsync(migratable)));
-        }
-
-        public Task WriteAsync(ServiceMessage serviceMessage)
-        {
-            return WriteMultiEndpointMessageAsync(serviceMessage, connection => connection.WriteAsync(serviceMessage));
-        }
-
-        public async Task<bool> WriteAckableMessageAsync(ServiceMessage serviceMessage, CancellationToken cancellationToken = default)
-        {
-            // If we have multiple endpoints, we should wait to one of the following conditions hit
-            // 1. One endpoint responses "OK" state
-            // 2. All the endpoints response failed state including "NotFound", "Timeout" and waiting response to timeout
-            var tcs = new TaskCompletionSource<bool>(TaskCreationOptions.RunContinuationsAsynchronously);
-
-            var writeMessageTask = WriteMultiEndpointMessageAsync(serviceMessage, async connection =>
-            {
-                var succeeded = await connection.WriteAckableMessageAsync(serviceMessage, cancellationToken);
-                if (succeeded)
-                {
-                    tcs.TrySetResult(true);
-                }
-            });
-
-            // If tcs.Task completes, one Endpoint responses "OK" state.
-            var task = await Task.WhenAny(tcs.Task, writeMessageTask);
-
-            // This will throw exceptions in tasks if exceptions exist
-            await task;
-
-            return tcs.Task.IsCompleted;
-        }
-
-        public Task StartGetServersPing()
-        {
-            return Task.WhenAll(_routerEndpoints.endpoints.Select(c => c.ConnectionContainer.StartGetServersPing()));
-        }
-
-        public Task StopGetServersPing()
-        {
-            return Task.WhenAll(_routerEndpoints.endpoints.Select(c => c.ConnectionContainer.StopGetServersPing()));
-        }
-
-        internal IEnumerable<ServiceEndpoint> GetRoutedEndpoints(ServiceMessage message)
-        {
-            if (!_routerEndpoints.needRouter)
-            {
-                return _routerEndpoints.endpoints;
-            }
-            var endpoints = _routerEndpoints.endpoints;
-            switch (message)
-            {
-                case BroadcastDataMessage bdm:
-                    return _router.GetEndpointsForBroadcast(endpoints);
-                case GroupBroadcastDataMessage gbdm:
-                    return _router.GetEndpointsForGroup(gbdm.GroupName, endpoints);
-                case JoinGroupWithAckMessage jgm:
-                    return _router.GetEndpointsForGroup(jgm.GroupName, endpoints);
-                case LeaveGroupWithAckMessage lgm:
-                    return _router.GetEndpointsForGroup(lgm.GroupName, endpoints);
-                case MultiGroupBroadcastDataMessage mgbdm:
-                    return mgbdm.GroupList.SelectMany(g => _router.GetEndpointsForGroup(g, endpoints)).Distinct();
-                case ConnectionDataMessage cdm:
-                    return _router.GetEndpointsForConnection(cdm.ConnectionId, endpoints);
-                case MultiConnectionDataMessage mcd:
-                    return mcd.ConnectionList.SelectMany(c => _router.GetEndpointsForConnection(c, endpoints)).Distinct();
-                case UserDataMessage udm:
-                    return _router.GetEndpointsForUser(udm.UserId, endpoints);
-                case MultiUserDataMessage mudm:
-                    return mudm.UserList.SelectMany(g => _router.GetEndpointsForUser(g, endpoints)).Distinct();
-                default:
-                    throw new NotSupportedException(message.GetType().Name);
-            }
-        }
-
-        private Task WriteMultiEndpointMessageAsync(ServiceMessage serviceMessage, Func<IServiceConnectionContainer, Task> inner)
-        {
-            var routed = GetRoutedEndpoints(serviceMessage)?
-                .Select(endpoint =>
-                {
-                    var connection = (endpoint as HubServiceEndpoint)?.ConnectionContainer;
-                    if (connection == null)
-                    {
-                        Log.EndpointNotExists(_logger, endpoint.ToString());
-                    }
-                    return (e: endpoint, c: connection);
-                })
-                .Where(c => c.c != null)
-                .Select(async s =>
-                {
-                    try
-                    {
-                        await inner(s.c);
-                    }
-                    catch (ServiceConnectionNotActiveException)
-                    {
-                        // log and don't stop other endpoints
-                        Log.FailedWritingMessageToEndpoint(_logger, serviceMessage.GetType().Name, s.e.ToString());
-                    }
-                }).ToArray();
-
-            if (routed == null || routed.Length == 0)
-            {
-                // check if the router returns any endpoint
-                Log.NoEndpointRouted(_logger, serviceMessage.GetType().Name);
-                return Task.CompletedTask;
-            }
-
-            if (routed.Length == 1)
-            {
-                return routed[0];
-            }
-
-            return Task.WhenAll(routed);
-<<<<<<< HEAD
-        }
-
-        private void OnAdd(HubServiceEndpoint endpoint)
-        {
-            if (!endpoint.Hub.Equals(_hubName, StringComparison.OrdinalIgnoreCase))
-            {
-                return;
-            }
-            _ = AddHubServiceEndpointAsync(endpoint);
-        }
-
-        private Task AddHubServiceEndpointAsync(HubServiceEndpoint endpoint)
-        {
-            // TODO: create container and trigger server ping.
-
-            // do tasks when !endpoint.ScaleTask.IsCanceled or local timeout check not finish
-            endpoint.CompleteScale();
-            return Task.CompletedTask;
-        }
-
-        private void OnRemove(HubServiceEndpoint endpoint)
-        {
-            if (!endpoint.Hub.Equals(_hubName, StringComparison.OrdinalIgnoreCase))
-            {
-                return;
-            }
-            _ = RemoveHubServiceEndpointAsync(endpoint);
-        }
-
-        private async Task RemoveHubServiceEndpointAsync(HubServiceEndpoint endpoint)
-        {
-            try
-            {
-                var container = _routerEndpoints.endpoints.FirstOrDefault(e => e.Endpoint == endpoint.Endpoint);
-                if (container == null)
-                {
-                    Log.EndpointNotExists(_logger, container.ToString());
-                    return;
-                }
-
-                _ = container.ConnectionContainer.OfflineAsync(false);
-                await WaitForClientsDisconnect(container);
-                _ = container.ConnectionContainer.StopAsync();
-
-                UpdateEndpointsStore(endpoint, ScaleOperation.Remove);
-            }
-            catch (Exception ex)
-            {
-                Log.FailedRemovingConnectionForEndpoint(_logger, endpoint.ToString(), ex);
-            }
-            finally
-            {
-                endpoint.CompleteScale();
-            }
-        }
-
-        private void OnRename(HubServiceEndpoint endpoint)
-        {
-            if (!endpoint.Hub.Equals(_hubName, StringComparison.OrdinalIgnoreCase))
-            {
-                return;
-            }
-            // TODO: update local store names
-        }
-
-        private void UpdateEndpointsStore(HubServiceEndpoint newEndpoint, ScaleOperation operation)
-        {
-            // Use lock to ensure store update safety as parallel changes triggered in container side. 
-            lock (_lock)
-            {
-                switch (operation)
-                {
-                    case ScaleOperation.Remove:
-                        var newEndpoints = _routerEndpoints.endpoints.Where(e => e.Endpoint != newEndpoint.Endpoint).ToList();
-                        var needRouter = newEndpoints.Count > 1;
-                        _routerEndpoints = (needRouter, newEndpoints);
-                        break;
-                    default:
-                        break;
-                }
-            }
-        }
-
-        private async Task WaitForClientsDisconnect(HubServiceEndpoint endpoint)
-        {
-            var startTime = DateTime.UtcNow;
-            while (DateTime.UtcNow - startTime < _scaleTimeout)
-            {
-                if (!endpoint.ConnectionContainer.HasClients)
-                {
-                    return;
-                }
-                // status ping interval is 10 seconds, quick delay to do next check
-                await Task.Delay(5 * 1000);
-            }
-            Log.TimeoutWaitingClientsDisconnect(_logger, endpoint.ToString(), _scaleTimeout.Seconds);
-        }
-
-=======
-        }
-
-        private void OnAdd(HubServiceEndpoint endpoint)
-        {
-            if (!endpoint.Hub.Equals(_hubName, StringComparison.OrdinalIgnoreCase))
-            {
-                return;
-            }
-            _ = AddHubServiceEndpointAsync(endpoint);
-        }
-
-        private async Task AddHubServiceEndpointAsync(HubServiceEndpoint endpoint)
-        {
-            var container = _generator(endpoint);
-            endpoint.ConnectionContainer = container;
-
-            try
-            {
-                await container.StartAsync();
-
-                // Update local store directly after start connection 
-                // to get a uniformed action on trigger servers ping
-                UpdateEndpointsStore(endpoint, ScaleOperation.Add);
-
-                await StartGetServersPing();
-                await WaitForServerStable(container, endpoint);
-            }
-            catch (Exception ex)
-            {
-                Log.FailedStartingConnectionForNewEndpoint(_logger, endpoint.ToString(), ex);
-            }
-            finally
-            {
-                _ = StopGetServersPing();
-                endpoint.CompleteScale();
-            }
-        }
-
-        private void OnRemove(HubServiceEndpoint endpoint)
-        {
-            if (!endpoint.Hub.Equals(_hubName, StringComparison.OrdinalIgnoreCase))
-            {
-                return;
-            }
-            _ = RemoveHubServiceEndpointAsync(endpoint);
-        }
-
-        private Task RemoveHubServiceEndpointAsync(HubServiceEndpoint endpoint)
-        {
-            // TODO: trigger offline ping and wait to remove container.
-
-            // finally set task complete when timeout
-            endpoint.CompleteScale();
-            return Task.CompletedTask;
-        }
-
-        private void UpdateEndpointsStore(HubServiceEndpoint newEndpoint, ScaleOperation operation)
-        {
-            // Use lock to ensure store update safety as parallel changes triggered in container side. 
-            lock (_lock)
-            {
-                switch (operation)
-                {
-                    case ScaleOperation.Add:
-                        var newEndpoints = _routerEndpoints.endpoints.ToList();
-                        newEndpoints.Add(newEndpoint);
-                        var needRouter = newEndpoints.Count > 1;
-                        _routerEndpoints = (needRouter, newEndpoints);
-                        break;
-                    default:
-                        break;
-                }
-            }
-        }
-
-        private async Task WaitForServerStable(IServiceConnectionContainer container, HubServiceEndpoint endpoint)
-        {
-            var startTime = DateTime.UtcNow;
-            while (DateTime.UtcNow - startTime < _scaleTimeout)
-            {
-                if (IsServerReady(container))
-                {
-                    return;
-                }
-                await Task.Delay(Constants.Periods.DefaultServersPingInterval);
-            }
-            Log.TimeoutWaitingForAddingEndpoint(_logger, endpoint.ToString(), _scaleTimeout.Seconds);
-        }
-
-        private bool IsServerReady(IServiceConnectionContainer container)
-        {
-            var serversOnNew = container.ServersTag;
-            var allMatch = !string.IsNullOrEmpty(serversOnNew);
-            if (!allMatch)
-            {
-                // return directly if local server list is not set yet.
-                return false;
-            }
-
-            // ensure strong consistency of server Ids for new endpoint towards exists
-            foreach (var endpoint in _routerEndpoints.endpoints)
-            {
-                allMatch = !string.IsNullOrEmpty(endpoint.ConnectionContainer.ServersTag) 
-                    && serversOnNew.Equals(endpoint.ConnectionContainer.ServersTag, StringComparison.OrdinalIgnoreCase) 
-                    && allMatch;
-                if (!allMatch)
-                {
-                    return false;
-                }
-            }
-            return allMatch;
-        }
-
->>>>>>> 1b1901cd
-        private static class Log
-        {
-            private static readonly Action<ILogger, string, Exception> _startingConnection =
-                LoggerMessage.Define<string>(LogLevel.Debug, new EventId(1, "StartingConnection"), "Staring connections for endpoint {endpoint}.");
-
-            private static readonly Action<ILogger, string, Exception> _stoppingConnection =
-                LoggerMessage.Define<string>(LogLevel.Debug, new EventId(2, "StoppingConnection"), "Stopping connections for endpoint {endpoint}.");
-
-            private static readonly Action<ILogger, string, Exception> _endpointNotExists =
-                LoggerMessage.Define<string>(LogLevel.Error, new EventId(3, "EndpointNotExists"), "Endpoint {endpoint} from the router does not exists.");
-
-            private static readonly Action<ILogger, string, Exception> _noEndpointRouted =
-                LoggerMessage.Define<string>(LogLevel.Warning, new EventId(4, "NoEndpointRouted"), "Message {messageType} is not sent because no endpoint is returned from the endpoint router.");
-
-            private static readonly Action<ILogger, string, string, Exception> _failedWritingMessageToEndpoint =
-                LoggerMessage.Define<string, string>(LogLevel.Warning, new EventId(5, "FailedWritingMessageToEndpoint"), "Message {messageType} is not sent to endpoint {endpoint} because all connections to this endpoint are offline.");
-
-<<<<<<< HEAD
-            private static readonly Action<ILogger, string, int, Exception> _timeoutWaitingClientsDisconnect =
-                LoggerMessage.Define<string, int>(LogLevel.Error, new EventId(9, "TimeoutWaitingClientsDisconnect"), "Timeout waiting for clients disconnect for {endpoint} in {timeoutSecond} seconds.");
-
-            private static readonly Action<ILogger, string, Exception> _failedRemovingConnectionForEndpoint =
-                LoggerMessage.Define<string>(LogLevel.Error, new EventId(10, "FailedRemovingConnectionForEndpoint"), "Fail to stop server connections for endpoint {endpoint}.");
-=======
-            private static readonly Action<ILogger, string, Exception> _failedStartingConnectionForNewEndpoint =
-                LoggerMessage.Define<string>(LogLevel.Error, new EventId(7, "FailedStartingConnectionForNewEndpoint"), "Fail to create and start server connection for new endpoint {endpoint}.");
-
-            private static readonly Action<ILogger, string, int, Exception> _timeoutWaitingForAddingEndpoint =
-                LoggerMessage.Define<string, int>(LogLevel.Error, new EventId(8, "TimeoutWaitingForAddingEndpoint"), "Timeout waiting for add a new endpoint {endpoint} in {timeoutSecond} seconds. Check if app configurations are consistant and restart app server.");
->>>>>>> 1b1901cd
-
-            public static void StartingConnection(ILogger logger, string endpoint)
-            {
-                _startingConnection(logger, endpoint, null);
-            }
-
-            public static void StoppingConnection(ILogger logger, string endpoint)
-            {
-                _stoppingConnection(logger, endpoint, null);
-            }
-
-            public static void EndpointNotExists(ILogger logger, string endpoint)
-            {
-                _endpointNotExists(logger, endpoint, null);
-            }
-
-            public static void NoEndpointRouted(ILogger logger, string messageType)
-            {
-                _noEndpointRouted(logger, messageType, null);
-            }
-
-            public static void FailedWritingMessageToEndpoint(ILogger logger, string messageType, string endpoint)
-            {
-                _failedWritingMessageToEndpoint(logger, messageType, endpoint, null);
-            }
-
-<<<<<<< HEAD
-            public static void TimeoutWaitingClientsDisconnect(ILogger logger, string endpoint, int timeoutSecond)
-            {
-                _timeoutWaitingClientsDisconnect(logger, endpoint, timeoutSecond, null);
-            }
-
-            public static void FailedRemovingConnectionForEndpoint(ILogger logger, string endpoint, Exception ex)
-            {
-                _failedRemovingConnectionForEndpoint(logger, endpoint, ex);
-=======
-            public static void FailedStartingConnectionForNewEndpoint(ILogger logger, string endpoint, Exception ex)
-            {
-                _failedStartingConnectionForNewEndpoint(logger, endpoint, ex);
-            }
-
-            public static void TimeoutWaitingForAddingEndpoint(ILogger logger, string endpoint, int timeoutSecond)
-            {
-                _timeoutWaitingForAddingEndpoint(logger, endpoint, timeoutSecond, null);
->>>>>>> 1b1901cd
-            }
-        }
-    }
-}+﻿// Copyright (c) Microsoft. All rights reserved.
+// Licensed under the MIT license. See LICENSE file in the project root for full license information.
+
+using System;
+using System.Collections.Generic;
+using System.Linq;
+using System.Threading;
+using System.Threading.Tasks;
+using Microsoft.Azure.SignalR.Common;
+using Microsoft.Azure.SignalR.Protocol;
+using Microsoft.Extensions.Logging;
+
+namespace Microsoft.Azure.SignalR
+{
+    internal class MultiEndpointServiceConnectionContainer : IMultiEndpointServiceConnectionContainer
+    {
+        private readonly string _hubName;
+        private readonly IMessageRouter _router;
+        private readonly ILogger _logger;
+        private readonly IServiceEndpointManager _serviceEndpointManager;
+        private readonly TimeSpan _scaleTimeout;
+        private readonly Func<HubServiceEndpoint, IServiceConnectionContainer> _generator;
+        private readonly object _lock = new object();
+
+        private (bool needRouter, IReadOnlyList<HubServiceEndpoint> endpoints) _routerEndpoints;
+
+        internal MultiEndpointServiceConnectionContainer(
+            string hub,
+            Func<HubServiceEndpoint, IServiceConnectionContainer> generator,
+            IServiceEndpointManager endpointManager,
+            IMessageRouter router,
+            ILoggerFactory loggerFactory,
+            TimeSpan? scaleTimeout = null)
+        {
+            if (generator == null)
+            {
+                throw new ArgumentNullException(nameof(generator));
+            }
+
+            _hubName = hub;
+            _router = router ?? throw new ArgumentNullException(nameof(router));
+            _logger = loggerFactory?.CreateLogger<MultiEndpointServiceConnectionContainer>() ?? throw new ArgumentNullException(nameof(loggerFactory));
+            _serviceEndpointManager = endpointManager;
+            _scaleTimeout = scaleTimeout ?? Constants.Periods.DefaultScaleTimeout;
+
+            // Reserve generator for potential scale use.
+            _generator = generator;
+
+            // provides a copy to the endpoint per container
+            var endpoints = endpointManager.GetEndpoints(hub);
+            // router will be used when there's customized MessageRouter or multiple endpoints
+            var needRouter = endpoints.Count > 1 || !(_router is DefaultMessageRouter);
+
+            _routerEndpoints = (needRouter, endpoints);
+
+            foreach (var endpoint in endpoints)
+            {
+                endpoint.ConnectionContainer = generator(endpoint);
+            }
+
+            _serviceEndpointManager.OnAdd += OnAdd;
+            _serviceEndpointManager.OnRemove += OnRemove;
+        }
+
+        public MultiEndpointServiceConnectionContainer(
+            IServiceConnectionFactory serviceConnectionFactory,
+            string hub,
+            int count,
+            IServiceEndpointManager endpointManager,
+            IMessageRouter router,
+            ILoggerFactory loggerFactory,
+            TimeSpan? scaleTimeout = null
+            ) : this(
+                hub,
+                endpoint => CreateContainer(serviceConnectionFactory, endpoint, count, loggerFactory),
+                endpointManager,
+                router,
+                loggerFactory,
+                scaleTimeout)
+        {
+        }
+
+        // for tests
+        public IEnumerable<HubServiceEndpoint> GetOnlineEndpoints()
+        {
+            return _routerEndpoints.endpoints.Where(s => s.Online);
+        }
+
+        private static IServiceConnectionContainer CreateContainer(IServiceConnectionFactory serviceConnectionFactory, HubServiceEndpoint endpoint, int count, ILoggerFactory loggerFactory)
+        {
+            if (endpoint.EndpointType == EndpointType.Primary)
+            {
+                return new StrongServiceConnectionContainer(serviceConnectionFactory, count, endpoint, loggerFactory.CreateLogger<StrongServiceConnectionContainer>());
+            }
+            else
+            {
+                return new WeakServiceConnectionContainer(serviceConnectionFactory, count, endpoint, loggerFactory.CreateLogger<WeakServiceConnectionContainer>());
+            }
+        }
+
+        public ServiceConnectionStatus Status => throw new NotSupportedException();
+
+        public Task ConnectionInitializedTask
+        {
+            get
+            {
+                return Task.WhenAll(from connection in _routerEndpoints.endpoints
+                                    select connection.ConnectionContainer.ConnectionInitializedTask);
+            }
+        }
+
+        public string ServersTag => throw new NotSupportedException();
+
+        public bool HasClients => throw new NotSupportedException();
+
+        public Task StartAsync()
+        {
+            return Task.WhenAll(_routerEndpoints.endpoints.Select(s =>
+            {
+                Log.StartingConnection(_logger, s.Endpoint);
+                return s.ConnectionContainer.StartAsync();
+            }));
+        }
+
+        public Task StopAsync()
+        {
+            return Task.WhenAll(_routerEndpoints.endpoints.Select(s =>
+            {
+                Log.StoppingConnection(_logger, s.Endpoint);
+                return s.ConnectionContainer.StopAsync();
+            }));
+        }
+
+        public Task OfflineAsync(bool migratable)
+        {
+            return Task.WhenAll(_routerEndpoints.endpoints.Select(c => c.ConnectionContainer.OfflineAsync(migratable)));
+        }
+
+        public Task WriteAsync(ServiceMessage serviceMessage)
+        {
+            return WriteMultiEndpointMessageAsync(serviceMessage, connection => connection.WriteAsync(serviceMessage));
+        }
+
+        public async Task<bool> WriteAckableMessageAsync(ServiceMessage serviceMessage, CancellationToken cancellationToken = default)
+        {
+            // If we have multiple endpoints, we should wait to one of the following conditions hit
+            // 1. One endpoint responses "OK" state
+            // 2. All the endpoints response failed state including "NotFound", "Timeout" and waiting response to timeout
+            var tcs = new TaskCompletionSource<bool>(TaskCreationOptions.RunContinuationsAsynchronously);
+
+            var writeMessageTask = WriteMultiEndpointMessageAsync(serviceMessage, async connection =>
+            {
+                var succeeded = await connection.WriteAckableMessageAsync(serviceMessage, cancellationToken);
+                if (succeeded)
+                {
+                    tcs.TrySetResult(true);
+                }
+            });
+
+            // If tcs.Task completes, one Endpoint responses "OK" state.
+            var task = await Task.WhenAny(tcs.Task, writeMessageTask);
+
+            // This will throw exceptions in tasks if exceptions exist
+            await task;
+
+            return tcs.Task.IsCompleted;
+        }
+
+        public Task StartGetServersPing()
+        {
+            return Task.WhenAll(_routerEndpoints.endpoints.Select(c => c.ConnectionContainer.StartGetServersPing()));
+        }
+
+        public Task StopGetServersPing()
+        {
+            return Task.WhenAll(_routerEndpoints.endpoints.Select(c => c.ConnectionContainer.StopGetServersPing()));
+        }
+
+        internal IEnumerable<ServiceEndpoint> GetRoutedEndpoints(ServiceMessage message)
+        {
+            if (!_routerEndpoints.needRouter)
+            {
+                return _routerEndpoints.endpoints;
+            }
+            var endpoints = _routerEndpoints.endpoints;
+            switch (message)
+            {
+                case BroadcastDataMessage bdm:
+                    return _router.GetEndpointsForBroadcast(endpoints);
+                case GroupBroadcastDataMessage gbdm:
+                    return _router.GetEndpointsForGroup(gbdm.GroupName, endpoints);
+                case JoinGroupWithAckMessage jgm:
+                    return _router.GetEndpointsForGroup(jgm.GroupName, endpoints);
+                case LeaveGroupWithAckMessage lgm:
+                    return _router.GetEndpointsForGroup(lgm.GroupName, endpoints);
+                case MultiGroupBroadcastDataMessage mgbdm:
+                    return mgbdm.GroupList.SelectMany(g => _router.GetEndpointsForGroup(g, endpoints)).Distinct();
+                case ConnectionDataMessage cdm:
+                    return _router.GetEndpointsForConnection(cdm.ConnectionId, endpoints);
+                case MultiConnectionDataMessage mcd:
+                    return mcd.ConnectionList.SelectMany(c => _router.GetEndpointsForConnection(c, endpoints)).Distinct();
+                case UserDataMessage udm:
+                    return _router.GetEndpointsForUser(udm.UserId, endpoints);
+                case MultiUserDataMessage mudm:
+                    return mudm.UserList.SelectMany(g => _router.GetEndpointsForUser(g, endpoints)).Distinct();
+                default:
+                    throw new NotSupportedException(message.GetType().Name);
+            }
+        }
+
+        private Task WriteMultiEndpointMessageAsync(ServiceMessage serviceMessage, Func<IServiceConnectionContainer, Task> inner)
+        {
+            var routed = GetRoutedEndpoints(serviceMessage)?
+                .Select(endpoint =>
+                {
+                    var connection = (endpoint as HubServiceEndpoint)?.ConnectionContainer;
+                    if (connection == null)
+                    {
+                        Log.EndpointNotExists(_logger, endpoint.ToString());
+                    }
+                    return (e: endpoint, c: connection);
+                })
+                .Where(c => c.c != null)
+                .Select(async s =>
+                {
+                    try
+                    {
+                        await inner(s.c);
+                    }
+                    catch (ServiceConnectionNotActiveException)
+                    {
+                        // log and don't stop other endpoints
+                        Log.FailedWritingMessageToEndpoint(_logger, serviceMessage.GetType().Name, s.e.ToString());
+                    }
+                }).ToArray();
+
+            if (routed == null || routed.Length == 0)
+            {
+                // check if the router returns any endpoint
+                Log.NoEndpointRouted(_logger, serviceMessage.GetType().Name);
+                return Task.CompletedTask;
+            }
+
+            if (routed.Length == 1)
+            {
+                return routed[0];
+            }
+
+            return Task.WhenAll(routed);
+        }
+
+        private void OnAdd(HubServiceEndpoint endpoint)
+        {
+            if (!endpoint.Hub.Equals(_hubName, StringComparison.OrdinalIgnoreCase))
+            {
+                return;
+            }
+            _ = AddHubServiceEndpointAsync(endpoint);
+        }
+
+        private async Task AddHubServiceEndpointAsync(HubServiceEndpoint endpoint)
+        {
+            var container = _generator(endpoint);
+            endpoint.ConnectionContainer = container;
+
+            try
+            {
+                await container.StartAsync();
+
+                // Update local store directly after start connection 
+                // to get a uniformed action on trigger servers ping
+                UpdateEndpointsStore(endpoint, ScaleOperation.Add);
+
+                await StartGetServersPing();
+                await WaitForServerStable(container, endpoint);
+            }
+            catch (Exception ex)
+            {
+                Log.FailedStartingConnectionForNewEndpoint(_logger, endpoint.ToString(), ex);
+            }
+            finally
+            {
+                _ = StopGetServersPing();
+                endpoint.CompleteScale();
+            }
+        }
+
+        private void OnRemove(HubServiceEndpoint endpoint)
+        {
+            if (!endpoint.Hub.Equals(_hubName, StringComparison.OrdinalIgnoreCase))
+            {
+                return;
+            }
+            _ = RemoveHubServiceEndpointAsync(endpoint);
+        }
+
+        private async Task RemoveHubServiceEndpointAsync(HubServiceEndpoint endpoint)
+        {
+            try
+            {
+                var container = _routerEndpoints.endpoints.FirstOrDefault(e => e.Endpoint == endpoint.Endpoint && e.EndpointType == endpoint.EndpointType);
+                if (container == null)
+                {
+                    Log.EndpointNotExists(_logger, container.ToString());
+                    return;
+                }
+
+                _ = container.ConnectionContainer.OfflineAsync(false);
+                await WaitForClientsDisconnect(container);
+                _ = container.ConnectionContainer.StopAsync();
+
+                UpdateEndpointsStore(endpoint, ScaleOperation.Remove);
+            }
+            catch (Exception ex)
+            {
+                Log.FailedRemovingConnectionForEndpoint(_logger, endpoint.ToString(), ex);
+            }
+            finally
+            {
+                endpoint.CompleteScale();
+            }
+        }
+
+        private void UpdateEndpointsStore(HubServiceEndpoint endpoint, ScaleOperation operation)
+        {
+            // Use lock to ensure store update safety as parallel changes triggered in container side. 
+            lock (_lock)
+            {
+                switch (operation)
+                {
+                    case ScaleOperation.Add:
+                        {
+                            var newEndpoints = _routerEndpoints.endpoints.ToList();
+                            newEndpoints.Add(endpoint);
+                            var needRouter = newEndpoints.Count > 1;
+                            _routerEndpoints = (needRouter, newEndpoints);
+                            break;
+                        }
+                    case ScaleOperation.Remove:
+                        {
+                            var newEndpoints = _routerEndpoints.endpoints.Where(e => e.Endpoint != endpoint.Endpoint || e.EndpointType != endpoint.EndpointType).ToList();
+                            var needRouter = newEndpoints.Count > 1;
+                            _routerEndpoints = (needRouter, newEndpoints);
+                            break;
+                        }
+                    default:
+                        break;
+                }
+            }
+        }
+
+        private async Task WaitForServerStable(IServiceConnectionContainer container, HubServiceEndpoint endpoint)
+        {
+            var startTime = DateTime.UtcNow;
+            while (DateTime.UtcNow - startTime < _scaleTimeout)
+            {
+                if (IsServerReady(container))
+                {
+                    return;
+                }
+                await Task.Delay(Constants.Periods.DefaultServersPingInterval);
+            }
+            Log.TimeoutWaitingForAddingEndpoint(_logger, endpoint.ToString(), _scaleTimeout.Seconds);
+        }
+
+        private bool IsServerReady(IServiceConnectionContainer container)
+        {
+            var serversOnNew = container.ServersTag;
+            var allMatch = !string.IsNullOrEmpty(serversOnNew);
+            if (!allMatch)
+            {
+                // return directly if local server list is not set yet.
+                return false;
+            }
+
+            // ensure strong consistency of server Ids for new endpoint towards exists
+            foreach (var endpoint in _routerEndpoints.endpoints)
+            {
+                allMatch = !string.IsNullOrEmpty(endpoint.ConnectionContainer.ServersTag) 
+                    && serversOnNew.Equals(endpoint.ConnectionContainer.ServersTag, StringComparison.OrdinalIgnoreCase) 
+                    && allMatch;
+                if (!allMatch)
+                {
+                    return false;
+                }
+            }
+            return allMatch;
+        }
+
+        private async Task WaitForClientsDisconnect(HubServiceEndpoint endpoint)
+        {
+            var startTime = DateTime.UtcNow;
+            while (DateTime.UtcNow - startTime < _scaleTimeout)
+            {
+                if (!endpoint.ConnectionContainer.HasClients)
+                {
+                    return;
+                }
+                // status ping interval is 10 seconds, quick delay to do next check
+                await Task.Delay(5 * 1000);
+            }
+            Log.TimeoutWaitingClientsDisconnect(_logger, endpoint.ToString(), _scaleTimeout.Seconds);
+        }
+
+        private static class Log
+        {
+            private static readonly Action<ILogger, string, Exception> _startingConnection =
+                LoggerMessage.Define<string>(LogLevel.Debug, new EventId(1, "StartingConnection"), "Staring connections for endpoint {endpoint}.");
+
+            private static readonly Action<ILogger, string, Exception> _stoppingConnection =
+                LoggerMessage.Define<string>(LogLevel.Debug, new EventId(2, "StoppingConnection"), "Stopping connections for endpoint {endpoint}.");
+
+            private static readonly Action<ILogger, string, Exception> _endpointNotExists =
+                LoggerMessage.Define<string>(LogLevel.Error, new EventId(3, "EndpointNotExists"), "Endpoint {endpoint} from the router does not exists.");
+
+            private static readonly Action<ILogger, string, Exception> _noEndpointRouted =
+                LoggerMessage.Define<string>(LogLevel.Warning, new EventId(4, "NoEndpointRouted"), "Message {messageType} is not sent because no endpoint is returned from the endpoint router.");
+
+            private static readonly Action<ILogger, string, string, Exception> _failedWritingMessageToEndpoint =
+                LoggerMessage.Define<string, string>(LogLevel.Warning, new EventId(5, "FailedWritingMessageToEndpoint"), "Message {messageType} is not sent to endpoint {endpoint} because all connections to this endpoint are offline.");
+
+            private static readonly Action<ILogger, string, Exception> _failedStartingConnectionForNewEndpoint =
+                LoggerMessage.Define<string>(LogLevel.Error, new EventId(7, "FailedStartingConnectionForNewEndpoint"), "Fail to create and start server connection for new endpoint {endpoint}.");
+
+            private static readonly Action<ILogger, string, int, Exception> _timeoutWaitingForAddingEndpoint =
+                LoggerMessage.Define<string, int>(LogLevel.Error, new EventId(8, "TimeoutWaitingForAddingEndpoint"), "Timeout waiting for add a new endpoint {endpoint} in {timeoutSecond} seconds. Check if app configurations are consistant and restart app server.");
+
+            private static readonly Action<ILogger, string, int, Exception> _timeoutWaitingClientsDisconnect =
+               LoggerMessage.Define<string, int>(LogLevel.Error, new EventId(9, "TimeoutWaitingClientsDisconnect"), "Timeout waiting for clients disconnect for {endpoint} in {timeoutSecond} seconds.");
+
+            private static readonly Action<ILogger, string, Exception> _failedRemovingConnectionForEndpoint =
+                LoggerMessage.Define<string>(LogLevel.Error, new EventId(10, "FailedRemovingConnectionForEndpoint"), "Fail to stop server connections for endpoint {endpoint}.");
+
+
+            public static void StartingConnection(ILogger logger, string endpoint)
+            {
+                _startingConnection(logger, endpoint, null);
+            }
+
+            public static void StoppingConnection(ILogger logger, string endpoint)
+            {
+                _stoppingConnection(logger, endpoint, null);
+            }
+
+            public static void EndpointNotExists(ILogger logger, string endpoint)
+            {
+                _endpointNotExists(logger, endpoint, null);
+            }
+
+            public static void NoEndpointRouted(ILogger logger, string messageType)
+            {
+                _noEndpointRouted(logger, messageType, null);
+            }
+
+            public static void FailedWritingMessageToEndpoint(ILogger logger, string messageType, string endpoint)
+            {
+                _failedWritingMessageToEndpoint(logger, messageType, endpoint, null);
+            }
+
+            public static void FailedStartingConnectionForNewEndpoint(ILogger logger, string endpoint, Exception ex)
+            {
+                _failedStartingConnectionForNewEndpoint(logger, endpoint, ex);
+            }
+
+            public static void TimeoutWaitingForAddingEndpoint(ILogger logger, string endpoint, int timeoutSecond)
+            {
+                _timeoutWaitingForAddingEndpoint(logger, endpoint, timeoutSecond, null);
+            }
+
+            public static void TimeoutWaitingClientsDisconnect(ILogger logger, string endpoint, int timeoutSecond)
+            {
+                _timeoutWaitingClientsDisconnect(logger, endpoint, timeoutSecond, null);
+            }
+
+            public static void FailedRemovingConnectionForEndpoint(ILogger logger, string endpoint, Exception ex)
+            {
+                _failedRemovingConnectionForEndpoint(logger, endpoint, ex);
+            }
+        }
+    }
+}
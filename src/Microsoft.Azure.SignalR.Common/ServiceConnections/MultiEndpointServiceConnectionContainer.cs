﻿// Copyright (c) Microsoft. All rights reserved.
// Licensed under the MIT license. See LICENSE file in the project root for full license information.

using System;
using System.Collections.Generic;
using System.Linq;
using System.Threading;
using System.Threading.Tasks;
using Microsoft.Azure.SignalR.Common;
using Microsoft.Azure.SignalR.Common.ServiceConnections;
using Microsoft.Azure.SignalR.Protocol;
using Microsoft.Extensions.Logging;
using Microsoft.Extensions.Logging.Abstractions;

namespace Microsoft.Azure.SignalR
{
    internal class MultiEndpointServiceConnectionContainer : IServiceConnectionContainer
    {
        private readonly IMessageRouter _router;
        private readonly ILogger _logger;
        private readonly IServiceConnectionContainer _inner;

        private IReadOnlyList<ServiceEndpoint> _endpoints;

        public Dictionary<ServiceEndpoint, IServiceConnectionContainer> Connections { get; }

        public MultiEndpointServiceConnectionContainer(Func<ServiceEndpoint, IServiceConnectionContainer> generator, IServiceEndpointManager endpointManager, IMessageRouter router, ILoggerFactory loggerFactory)
        {
            if (generator == null)
            {
                throw new ArgumentNullException(nameof(generator));
            }

            _logger = loggerFactory?.CreateLogger<MultiEndpointServiceConnectionContainer>() ?? NullLogger<MultiEndpointServiceConnectionContainer>.Instance;

            // provides a copy to the endpoint per container
            _endpoints = endpointManager.Endpoints.Select(s => new ServiceEndpoint(s)).ToArray();

            if (_endpoints.Count == 1)
            {
                _inner = generator(_endpoints[0]);
            }
            else
            {
                // router is required when endpoints > 1
                _router = router ?? throw new ArgumentNullException(nameof(router));
                Connections = _endpoints.ToDictionary(s => s, s => generator(s));
            }
        }

        public MultiEndpointServiceConnectionContainer(IServiceConnectionFactory serviceConnectionFactory, string hub,
            int count, IServiceEndpointManager endpointManager, IMessageRouter router, IServerNameProvider nameProvider, ILoggerFactory loggerFactory)
        :this(endpoint => CreateContainer(serviceConnectionFactory, endpoint, hub, count, endpointManager, nameProvider, loggerFactory),
            endpointManager, router, loggerFactory)
        {
        }

        public IEnumerable<ServiceEndpoint> GetOnlineEndpoints()
        {
            return Connections.Keys.Where(s => s.Online);
        }

        private static IServiceConnectionContainer CreateContainer(IServiceConnectionFactory serviceConnectionFactory, ServiceEndpoint endpoint, string hub, int count, IServiceEndpointManager endpointManager, IServerNameProvider nameProvider, ILoggerFactory loggerFactory)
        {
            var provider = endpointManager.GetEndpointProvider(endpoint);
            var connectionFactory = new ConnectionFactory(hub, provider, nameProvider, loggerFactory);
            if (endpoint.EndpointType == EndpointType.Primary)
            {
                return new StrongServiceConnectionContainer(serviceConnectionFactory, connectionFactory, count, endpoint);
            }
            else
            {
                return new WeakServiceConnectionContainer(serviceConnectionFactory, connectionFactory, count, endpoint);
            }
        }

        public ServiceConnectionStatus Status => throw new NotSupportedException();

        public Task ConnectionInitializedTask
        {
            get
            {
                if (_inner != null)
                {
                    return _inner.ConnectionInitializedTask;
                }

                return Task.WhenAll(from connection in Connections
                                    select connection.Value.ConnectionInitializedTask);
            }
        }

        public Task StartAsync()
        {
            if (_inner != null)
            {
                return _inner.StartAsync();
            }

            return Task.WhenAll(Connections.Select(s =>
            {
                Log.StartingConnection(_logger, s.Key.Endpoint);
                return s.Value.StartAsync();
            }));
        }

        public Task StopAsync()
        {
            if (_inner != null)
            {
                return _inner.StopAsync();
            }

            return Task.WhenAll(Connections.Select(s =>
            {
                Log.StoppingConnection(_logger, s.Key.Endpoint);
                return s.Value.StopAsync();
            }));
        }

        public Task WriteAsync(ServiceMessage serviceMessage)
        {
            if (_inner != null)
            {
                return _inner.WriteAsync(serviceMessage);
            }

<<<<<<< HEAD
            var routed = GetRoutedEndpoints(serviceMessage, _endpointManager.GetAvailableEndpoints()).ToArray();
=======
            // re-evaluate available endpoints as they might be offline, however it can not guarantee that all endpoints are online
            var routed = GetRoutedEndpoints(serviceMessage)?
                .Select(endpoint =>
                {
                    if (Connections.TryGetValue(endpoint, out var connection))
                    {
                        return connection.WriteAsync(partitionKey, serviceMessage);
                    }
                    Log.EndpointNotExists(_logger, endpoint.ToString());
                    return null;
                }).Where(s => s != null).ToArray();

            if (routed == null || routed.Length == 0)
            {
                Log.NoEndpointRouted(_logger, serviceMessage.GetType().Name);
                return Task.CompletedTask;
            }
>>>>>>> d6b78d28

            if (routed.Length == 1)
            {
                return routed[0];
            }

<<<<<<< HEAD
            return Task.WhenAll(routed.Select(s => Connections[s]).Select(s => s.WriteAsync(serviceMessage)));
=======
            return Task.WhenAll(routed);
>>>>>>> d6b78d28
        }

        public async Task<bool> WriteAckableMessageAsync(ServiceMessage serviceMessage, CancellationToken cancellationToken = default)
        {
            if (_inner != null)
            {
                return await _inner.WriteAckableMessageAsync(serviceMessage, cancellationToken);
            }

            var routed = GetRoutedEndpoints(serviceMessage)?
                .Select(endpoint =>
                {
                    if (Connections.TryGetValue(endpoint, out var connection))
                    {
                        return connection.WriteAsync(serviceMessage);
                    }
                    Log.EndpointNotExists(_logger, endpoint.ToString());
                    return null;
                }).Where(s => s != null).ToArray();
            if (routed == null || routed.Length == 0)
            {
                Log.NoEndpointRouted(_logger, serviceMessage.GetType().Name);
                return Task.CompletedTask;
            }

            if (routed.Length == 1)
            {
                return routed[0];
            }

<<<<<<< HEAD
            // If we have multiple endpoints, we should wait to one of the following conditions hit
            // 1. One endpoint responses "OK" state
            // 2. All the endpoints response failed state including "NotFound", "Timeout" and waiting response to timeout
            var tasks = new List<Task>();
            var containers = routed.Select(s => Connections[s]);
            var tcs = new TaskCompletionSource<bool>(TaskCreationOptions.RunContinuationsAsynchronously);

            foreach (var container in containers)
            {
                tasks.Add(WriteAndVerifyAckableMessageAsync(container, serviceMessage, tcs, cancellationToken));
            }

            // If tcs.Task completes, one Endpoint responses "OK" state.
            var task = await Task.WhenAny(tcs.Task, Task.WhenAll(tasks));

            // This will throw exceptions in tasks if exceptions exist
            await task;

            return tcs.Task.IsCompleted;
        }

        private async Task WriteAndVerifyAckableMessageAsync(IServiceConnectionContainer container, ServiceMessage serviceMessage,
            TaskCompletionSource<bool> tcs, CancellationToken cancellationToken)
        {
            var succeeded = await container.WriteAckableMessageAsync(serviceMessage, cancellationToken);
            if (succeeded)
            {
                tcs.TrySetResult(true);
            }
=======
            return Task.WhenAll(routed);
>>>>>>> d6b78d28
        }

        internal IEnumerable<ServiceEndpoint> GetRoutedEndpoints(ServiceMessage message)
        {
            var endpoints = _endpoints;
            switch (message)
            {
                case BroadcastDataMessage bdm:
                    return _router.GetEndpointsForBroadcast(endpoints);
                case GroupBroadcastDataMessage gbdm:
<<<<<<< HEAD
                    return _router.GetEndpointsForGroup(gbdm.GroupName, availableEndpoints);
                case JoinGroupWithAckMessage jgm:
                    return _router.GetEndpointsForGroup(jgm.GroupName, availableEndpoints);
                case LeaveGroupWithAckMessage lgm:
                    return _router.GetEndpointsForGroup(lgm.GroupName, availableEndpoints);
=======
                    return _router.GetEndpointsForGroup(gbdm.GroupName, endpoints);
                case JoinGroupMessage jgm:
                    return _router.GetEndpointsForGroup(jgm.GroupName, endpoints);
                case LeaveGroupMessage lgm:
                    return _router.GetEndpointsForGroup(lgm.GroupName, endpoints);
>>>>>>> d6b78d28
                case MultiGroupBroadcastDataMessage mgbdm:
                    return mgbdm.GroupList.SelectMany(g => _router.GetEndpointsForGroup(g, endpoints)).Distinct();
                case ConnectionDataMessage cdm:
                    return _router.GetEndpointsForConnection(cdm.ConnectionId, endpoints);
                case MultiConnectionDataMessage mcd:
                    return mcd.ConnectionList.SelectMany(c => _router.GetEndpointsForConnection(c, endpoints)).Distinct();
                case UserDataMessage udm:
                    return _router.GetEndpointsForUser(udm.UserId, endpoints);
                case MultiUserDataMessage mudm:
                    return mudm.UserList.SelectMany(g => _router.GetEndpointsForUser(g, endpoints)).Distinct();
                default:
                    throw new NotSupportedException(message.GetType().Name);
            }
        }

        private static class Log
        {
            private static readonly Action<ILogger, string, Exception> _startingConnection =
                LoggerMessage.Define<string>(LogLevel.Debug, new EventId(1, "StartingConnection"), "Staring connections for endpoint {endpoint}");

            private static readonly Action<ILogger, string, Exception> _stoppingConnection =
                LoggerMessage.Define<string>(LogLevel.Debug, new EventId(2, "StoppingConnection"), "Stopping connections for endpoint {endpoint}");

            private static readonly Action<ILogger, string, Exception> _endpointNotExists =
                LoggerMessage.Define<string>(LogLevel.Error, new EventId(3, "EndpointNotExists"), "Endpoint {endpoint} from the router does not exists");

            private static readonly Action<ILogger, string, Exception> _noEndpointRouted =
                LoggerMessage.Define<string>(LogLevel.Warning, new EventId(4, "NoEndpointRouted"), "The endpoint router returns no online endpoint for message {messageType} to route to. The message will not be sent.");

            public static void StartingConnection(ILogger logger, string endpoint)
            {
                _startingConnection(logger, endpoint, null);
            }

            public static void StoppingConnection(ILogger logger, string endpoint)
            {
                _stoppingConnection(logger, endpoint, null);
            }

            public static void EndpointNotExists(ILogger logger, string endpoint)
            {
                _endpointNotExists(logger, endpoint, null);
            }

            public static void NoEndpointRouted(ILogger logger, string messageType)
            {
                _noEndpointRouted(logger, messageType, null);
            }
        }
    }
}<|MERGE_RESOLUTION|>--- conflicted
+++ resolved
@@ -125,9 +125,6 @@
                 return _inner.WriteAsync(serviceMessage);
             }
 
-<<<<<<< HEAD
-            var routed = GetRoutedEndpoints(serviceMessage, _endpointManager.GetAvailableEndpoints()).ToArray();
-=======
             // re-evaluate available endpoints as they might be offline, however it can not guarantee that all endpoints are online
             var routed = GetRoutedEndpoints(serviceMessage)?
                 .Select(endpoint =>
@@ -145,20 +142,16 @@
                 Log.NoEndpointRouted(_logger, serviceMessage.GetType().Name);
                 return Task.CompletedTask;
             }
->>>>>>> d6b78d28
 
             if (routed.Length == 1)
             {
                 return routed[0];
             }
 
-<<<<<<< HEAD
-            return Task.WhenAll(routed.Select(s => Connections[s]).Select(s => s.WriteAsync(serviceMessage)));
-=======
             return Task.WhenAll(routed);
->>>>>>> d6b78d28
-        }
-
+        }
+
+        public Task WriteAsync(ServiceMessage serviceMessage)
         public async Task<bool> WriteAckableMessageAsync(ServiceMessage serviceMessage, CancellationToken cancellationToken = default)
         {
             if (_inner != null)
@@ -187,7 +180,6 @@
                 return routed[0];
             }
 
-<<<<<<< HEAD
             // If we have multiple endpoints, we should wait to one of the following conditions hit
             // 1. One endpoint responses "OK" state
             // 2. All the endpoints response failed state including "NotFound", "Timeout" and waiting response to timeout
@@ -217,9 +209,6 @@
             {
                 tcs.TrySetResult(true);
             }
-=======
-            return Task.WhenAll(routed);
->>>>>>> d6b78d28
         }
 
         internal IEnumerable<ServiceEndpoint> GetRoutedEndpoints(ServiceMessage message)
@@ -230,19 +219,11 @@
                 case BroadcastDataMessage bdm:
                     return _router.GetEndpointsForBroadcast(endpoints);
                 case GroupBroadcastDataMessage gbdm:
-<<<<<<< HEAD
-                    return _router.GetEndpointsForGroup(gbdm.GroupName, availableEndpoints);
+                    return _router.GetEndpointsForGroup(gbdm.GroupName, endpoints);
                 case JoinGroupWithAckMessage jgm:
-                    return _router.GetEndpointsForGroup(jgm.GroupName, availableEndpoints);
+                    return _router.GetEndpointsForGroup(jgm.GroupName, endpoints);
                 case LeaveGroupWithAckMessage lgm:
-                    return _router.GetEndpointsForGroup(lgm.GroupName, availableEndpoints);
-=======
-                    return _router.GetEndpointsForGroup(gbdm.GroupName, endpoints);
-                case JoinGroupMessage jgm:
-                    return _router.GetEndpointsForGroup(jgm.GroupName, endpoints);
-                case LeaveGroupMessage lgm:
                     return _router.GetEndpointsForGroup(lgm.GroupName, endpoints);
->>>>>>> d6b78d28
                 case MultiGroupBroadcastDataMessage mgbdm:
                     return mgbdm.GroupList.SelectMany(g => _router.GetEndpointsForGroup(g, endpoints)).Distinct();
                 case ConnectionDataMessage cdm:

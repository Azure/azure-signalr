﻿// Copyright (c) Microsoft. All rights reserved.
// Licensed under the MIT license. See LICENSE file in the project root for full license information.

using System;
using System.Collections.Generic;
using System.Linq;
using System.Threading;
using System.Threading.Tasks;
using Microsoft.Azure.SignalR.Common;
using Microsoft.Azure.SignalR.Protocol;
using Microsoft.Extensions.Logging;

namespace Microsoft.Azure.SignalR
{
    internal class MultiEndpointServiceConnectionContainer : IMultiEndpointServiceConnectionContainer
    {
        private readonly string _hubName;
        private readonly IMessageRouter _router;
        private readonly ILogger _logger;
        private readonly IServiceEndpointManager _serviceEndpointManager;
<<<<<<< HEAD
        private readonly TimeSpan _scaleTimeout;
        private readonly Func<HubServiceEndpoint, IServiceConnectionContainer> _generator;
        private readonly int _scaleWaitIntervalInSeconds = 5;
=======
>>>>>>> 7d635008
        private readonly object _lock = new object();

        private (bool needRouter, IReadOnlyList<HubServiceEndpoint> endpoints) _routerEndpoints;

        internal MultiEndpointServiceConnectionContainer(
            string hub,
            Func<HubServiceEndpoint, IServiceConnectionContainer> generator,
            IServiceEndpointManager endpointManager,
            IMessageRouter router,
            ILoggerFactory loggerFactory,
            TimeSpan? scaleTimeout = null)
        {
            if (generator == null)
            {
                throw new ArgumentNullException(nameof(generator));
            }

            _hubName = hub;
            _router = router ?? throw new ArgumentNullException(nameof(router));
            _logger = loggerFactory?.CreateLogger<MultiEndpointServiceConnectionContainer>() ?? throw new ArgumentNullException(nameof(loggerFactory));
            _serviceEndpointManager = endpointManager;
            _scaleTimeout = scaleTimeout ?? TimeSpan.FromSeconds(Constants.DefaultScaleTimeoutInSeconds);

            // Reserve generator for potential scale use.
            _generator = generator;

            // provides a copy to the endpoint per container
            var endpoints = endpointManager.GetEndpoints(hub);
            // router will be used when there's customized MessageRouter or multiple endpoints
            var needRouter = endpoints.Count > 1 || !(_router is DefaultMessageRouter);

            _routerEndpoints = (needRouter, endpoints);

            foreach (var endpoint in endpoints)
            {
                endpoint.ConnectionContainer = generator(endpoint);
            }

            _serviceEndpointManager.OnAdd += OnAdd;
            _serviceEndpointManager.OnRemove += OnRemove;
        }

        public MultiEndpointServiceConnectionContainer(
            IServiceConnectionFactory serviceConnectionFactory,
            string hub,
            int count,
            IServiceEndpointManager endpointManager,
            IMessageRouter router,
            ILoggerFactory loggerFactory,
            TimeSpan? scaleTimeout = null
            ) : this(
                hub,
                endpoint => CreateContainer(serviceConnectionFactory, endpoint, count, loggerFactory),
                endpointManager,
                router,
                loggerFactory,
                scaleTimeout)
        {
        }

<<<<<<< HEAD
=======
        // for tests
>>>>>>> 7d635008
        public IEnumerable<HubServiceEndpoint> GetOnlineEndpoints()
        {
            return _routerEndpoints.endpoints.Where(s => s.Online);
        }

        private static IServiceConnectionContainer CreateContainer(IServiceConnectionFactory serviceConnectionFactory, HubServiceEndpoint endpoint, int count, ILoggerFactory loggerFactory)
        {
            if (endpoint.EndpointType == EndpointType.Primary)
            {
                return new StrongServiceConnectionContainer(serviceConnectionFactory, count, endpoint, loggerFactory.CreateLogger<StrongServiceConnectionContainer>());
            }
            else
            {
                return new WeakServiceConnectionContainer(serviceConnectionFactory, count, endpoint, loggerFactory.CreateLogger<WeakServiceConnectionContainer>());
            }
        }

        public ServiceConnectionStatus Status => throw new NotSupportedException();

        public Task ConnectionInitializedTask
        {
            get
            {
                return Task.WhenAll(from connection in _routerEndpoints.endpoints
                                    select connection.ConnectionContainer.ConnectionInitializedTask);
            }
        }

        public HashSet<string> GlobalServerIds => throw new NotSupportedException();

        public bool HasClients => throw new NotSupportedException();

        public Task StartAsync()
        {
            return Task.WhenAll(_routerEndpoints.endpoints.Select(s =>
            {
                Log.StartingConnection(_logger, s.Endpoint);
                return s.ConnectionContainer.StartAsync();
            }));
        }

        public Task StopAsync()
        {
            return Task.WhenAll(_routerEndpoints.endpoints.Select(s =>
            {
                Log.StoppingConnection(_logger, s.Endpoint);
                return s.ConnectionContainer.StopAsync();
            }));
        }

        public Task OfflineAsync(bool migratable)
        {
            return Task.WhenAll(_routerEndpoints.endpoints.Select(c => c.ConnectionContainer.OfflineAsync(migratable)));
        }

        public Task WriteAsync(ServiceMessage serviceMessage)
        {
            return WriteMultiEndpointMessageAsync(serviceMessage, connection => connection.WriteAsync(serviceMessage));
        }

        public async Task<bool> WriteAckableMessageAsync(ServiceMessage serviceMessage, CancellationToken cancellationToken = default)
        {
            // If we have multiple endpoints, we should wait to one of the following conditions hit
            // 1. One endpoint responses "OK" state
            // 2. All the endpoints response failed state including "NotFound", "Timeout" and waiting response to timeout
            var tcs = new TaskCompletionSource<bool>(TaskCreationOptions.RunContinuationsAsynchronously);

            var writeMessageTask = WriteMultiEndpointMessageAsync(serviceMessage, async connection =>
            {
                var succeeded = await connection.WriteAckableMessageAsync(serviceMessage, cancellationToken);
                if (succeeded)
                {
                    tcs.TrySetResult(true);
                }
            });

            // If tcs.Task completes, one Endpoint responses "OK" state.
            var task = await Task.WhenAny(tcs.Task, writeMessageTask);

            // This will throw exceptions in tasks if exceptions exist
            await task;

            return tcs.Task.IsCompleted;
        }

        public Task StartGetServersPing()
        {
            return Task.WhenAll(_routerEndpoints.endpoints.Select(c => c.ConnectionContainer.StartGetServersPing()));
        }

        public Task StopGetServersPing()
        {
            return Task.WhenAll(_routerEndpoints.endpoints.Select(c => c.ConnectionContainer.StopGetServersPing()));
        }

        internal IEnumerable<ServiceEndpoint> GetRoutedEndpoints(ServiceMessage message)
        {
            if (!_routerEndpoints.needRouter)
            {
                return _routerEndpoints.endpoints;
            }
            var endpoints = _routerEndpoints.endpoints;
            switch (message)
            {
                case BroadcastDataMessage bdm:
                    return _router.GetEndpointsForBroadcast(endpoints);
                case GroupBroadcastDataMessage gbdm:
                    return _router.GetEndpointsForGroup(gbdm.GroupName, endpoints);
                case JoinGroupWithAckMessage jgm:
                    return _router.GetEndpointsForGroup(jgm.GroupName, endpoints);
                case LeaveGroupWithAckMessage lgm:
                    return _router.GetEndpointsForGroup(lgm.GroupName, endpoints);
                case MultiGroupBroadcastDataMessage mgbdm:
                    return mgbdm.GroupList.SelectMany(g => _router.GetEndpointsForGroup(g, endpoints)).Distinct();
                case ConnectionDataMessage cdm:
                    return _router.GetEndpointsForConnection(cdm.ConnectionId, endpoints);
                case MultiConnectionDataMessage mcd:
                    return mcd.ConnectionList.SelectMany(c => _router.GetEndpointsForConnection(c, endpoints)).Distinct();
                case UserDataMessage udm:
                    return _router.GetEndpointsForUser(udm.UserId, endpoints);
                case MultiUserDataMessage mudm:
                    return mudm.UserList.SelectMany(g => _router.GetEndpointsForUser(g, endpoints)).Distinct();
                default:
                    throw new NotSupportedException(message.GetType().Name);
            }
        }

        private Task WriteMultiEndpointMessageAsync(ServiceMessage serviceMessage, Func<IServiceConnectionContainer, Task> inner)
        {
            var routed = GetRoutedEndpoints(serviceMessage)?
                .Select(endpoint =>
                {
                    var connection = (endpoint as HubServiceEndpoint)?.ConnectionContainer;
                    if (connection == null)
                    {
                        Log.EndpointNotExists(_logger, endpoint.ToString());
                    }
                    return (e: endpoint, c: connection);
                })
                .Where(c => c.c != null)
                .Select(async s =>
                {
                    try
                    {
                        await inner(s.c);
                    }
                    catch (ServiceConnectionNotActiveException)
                    {
                        // log and don't stop other endpoints
                        Log.FailedWritingMessageToEndpoint(_logger, serviceMessage.GetType().Name, s.e.ToString());
                    }
                }).ToArray();

            if (routed == null || routed.Length == 0)
            {
                // check if the router returns any endpoint
                Log.NoEndpointRouted(_logger, serviceMessage.GetType().Name);
                return Task.CompletedTask;
            }

            if (routed.Length == 1)
            {
                return routed[0];
            }

            return Task.WhenAll(routed);
        }

        private void OnAdd(HubServiceEndpoint endpoint)
        {
            if (!endpoint.Hub.Equals(_hubName, StringComparison.OrdinalIgnoreCase))
            {
                return;
            }
            _ = AddHubServiceEndpointAsync(endpoint);
        }

        private async Task AddHubServiceEndpointAsync(HubServiceEndpoint endpoint)
        {
            var container = _generator(endpoint);
            endpoint.ConnectionContainer = container;

            try
            {
                _ = container.StartAsync();

                // Update local store directly after start connection 
                // to get a uniformed action on trigger servers ping
                UpdateEndpointsStore(endpoint, ScaleOperation.Add);

                await StartGetServersPing();
                await WaitForServerStable(container, endpoint);
            }
            catch (Exception ex)
            {
                Log.FailedStartingConnectionForNewEndpoint(_logger, endpoint.ToString(), ex);
            }
            finally
            {
                _ = StopGetServersPing();
                endpoint.CompleteScale();
            }
        }

        private void OnRemove(HubServiceEndpoint endpoint)
        {
            if (!endpoint.Hub.Equals(_hubName, StringComparison.OrdinalIgnoreCase))
            {
                return;
            }
            _ = RemoveHubServiceEndpointAsync(endpoint);
        }

        private Task RemoveHubServiceEndpointAsync(HubServiceEndpoint endpoint)
        {
            // TODO: trigger offline ping and wait to remove container.

            // finally set task complete when timeout
            endpoint.CompleteScale();
            return Task.CompletedTask;
        }

<<<<<<< HEAD
        private void OnRename(HubServiceEndpoint endpoint)
        {
            if (!endpoint.Hub.Equals(_hubName, StringComparison.OrdinalIgnoreCase))
            {
                return;
            }
            // TODO: update local store names
        }

        private void UpdateEndpointsStore(HubServiceEndpoint newEndpoint, ScaleOperation operation)
        {
            // Use lock to ensure store update safety as parallel changes triggered in container side. 
            lock (_lock)
            {
                switch (operation)
                {
                    case ScaleOperation.Add:
                        var newEndpoints = _routerEndpoints.endpoints.ToList();
                        newEndpoints.Add(newEndpoint);
                        var needRouter = newEndpoints.Count > 1;
                        _routerEndpoints = (needRouter, newEndpoints);
                        break;
                    default:
                        break;
                }
            }
        }

        private async Task WaitForServerStable(IServiceConnectionContainer container, HubServiceEndpoint endpoint)
        {
            var startTime = DateTime.UtcNow;
            while (DateTime.UtcNow - startTime < _scaleTimeout)
            {
                if (IsServerReady(container))
                {
                    return;
                }
                // status ping interval is 5 seconds, delay to do next check
                await Task.Delay(_scaleWaitIntervalInSeconds * 1000);
            }
            Log.TimeoutWaitingForAddingEndpoint(_logger, endpoint.ToString(), _scaleTimeout.Seconds);
        }

        private bool IsServerReady(IServiceConnectionContainer container)
        {
            var serversOnNew = container.GlobalServerIds;
            var allMatch = serversOnNew?.Count > 0;
            if (!allMatch)
            {
                // return directly if local server list is not set yet.
                return false;
            }

            // ensure strong consistency of server Ids for new endpoint towards exists
            foreach (var endpoint in _routerEndpoints.endpoints)
            {
                allMatch = endpoint.ConnectionContainer.GlobalServerIds != null 
                    && serversOnNew.SetEquals(endpoint.ConnectionContainer.GlobalServerIds) 
                    && allMatch;
                if (!allMatch)
                {
                    return false;
                }
            }
            return allMatch;
        }

=======
>>>>>>> 7d635008
        private static class Log
        {
            private static readonly Action<ILogger, string, Exception> _startingConnection =
                LoggerMessage.Define<string>(LogLevel.Debug, new EventId(1, "StartingConnection"), "Staring connections for endpoint {endpoint}.");

            private static readonly Action<ILogger, string, Exception> _stoppingConnection =
                LoggerMessage.Define<string>(LogLevel.Debug, new EventId(2, "StoppingConnection"), "Stopping connections for endpoint {endpoint}.");

            private static readonly Action<ILogger, string, Exception> _endpointNotExists =
                LoggerMessage.Define<string>(LogLevel.Error, new EventId(3, "EndpointNotExists"), "Endpoint {endpoint} from the router does not exists.");

            private static readonly Action<ILogger, string, Exception> _noEndpointRouted =
                LoggerMessage.Define<string>(LogLevel.Warning, new EventId(4, "NoEndpointRouted"), "Message {messageType} is not sent because no endpoint is returned from the endpoint router.");

            private static readonly Action<ILogger, string, string, Exception> _failedWritingMessageToEndpoint =
                LoggerMessage.Define<string, string>(LogLevel.Warning, new EventId(5, "FailedWritingMessageToEndpoint"), "Message {messageType} is not sent to endpoint {endpoint} because all connections to this endpoint are offline.");

            private static readonly Action<ILogger, string, Exception> _failedStartingConnectionForNewEndpoint =
                LoggerMessage.Define<string>(LogLevel.Error, new EventId(7, "FailedStartingConnectionForNewEndpoint"), "Fail to create and start server connection for new endpoint {endpoint}.");

            private static readonly Action<ILogger, string, int, Exception> _timeoutWaitingForAddingEndpoint =
                LoggerMessage.Define<string, int>(LogLevel.Error, new EventId(8, "TimeoutWaitingForAddingEndpoint"), "Timeout waiting for add a new endpoint {endpoint} in {timeoutSecond} seconds. Check if app configurations are consistant and restart app server.");

            public static void StartingConnection(ILogger logger, string endpoint)
            {
                _startingConnection(logger, endpoint, null);
            }

            public static void StoppingConnection(ILogger logger, string endpoint)
            {
                _stoppingConnection(logger, endpoint, null);
            }

            public static void EndpointNotExists(ILogger logger, string endpoint)
            {
                _endpointNotExists(logger, endpoint, null);
            }

            public static void NoEndpointRouted(ILogger logger, string messageType)
            {
                _noEndpointRouted(logger, messageType, null);
            }

            public static void FailedWritingMessageToEndpoint(ILogger logger, string messageType, string endpoint)
            {
                _failedWritingMessageToEndpoint(logger, messageType, endpoint, null);
            }

            public static void FailedStartingConnectionForNewEndpoint(ILogger logger, string endpoint, Exception ex)
            {
                _failedStartingConnectionForNewEndpoint(logger, endpoint, ex);
            }

            public static void TimeoutWaitingForAddingEndpoint(ILogger logger, string endpoint, int timeoutSecond)
            {
                _timeoutWaitingForAddingEndpoint(logger, endpoint, timeoutSecond, null);
            }
        }
    }
}<|MERGE_RESOLUTION|>--- conflicted
+++ resolved
@@ -18,12 +18,9 @@
         private readonly IMessageRouter _router;
         private readonly ILogger _logger;
         private readonly IServiceEndpointManager _serviceEndpointManager;
-<<<<<<< HEAD
         private readonly TimeSpan _scaleTimeout;
         private readonly Func<HubServiceEndpoint, IServiceConnectionContainer> _generator;
         private readonly int _scaleWaitIntervalInSeconds = 5;
-=======
->>>>>>> 7d635008
         private readonly object _lock = new object();
 
         private (bool needRouter, IReadOnlyList<HubServiceEndpoint> endpoints) _routerEndpoints;
@@ -84,10 +81,7 @@
         {
         }
 
-<<<<<<< HEAD
-=======
         // for tests
->>>>>>> 7d635008
         public IEnumerable<HubServiceEndpoint> GetOnlineEndpoints()
         {
             return _routerEndpoints.endpoints.Where(s => s.Online);
@@ -310,16 +304,6 @@
             return Task.CompletedTask;
         }
 
-<<<<<<< HEAD
-        private void OnRename(HubServiceEndpoint endpoint)
-        {
-            if (!endpoint.Hub.Equals(_hubName, StringComparison.OrdinalIgnoreCase))
-            {
-                return;
-            }
-            // TODO: update local store names
-        }
-
         private void UpdateEndpointsStore(HubServiceEndpoint newEndpoint, ScaleOperation operation)
         {
             // Use lock to ensure store update safety as parallel changes triggered in container side. 
@@ -378,8 +362,6 @@
             return allMatch;
         }
 
-=======
->>>>>>> 7d635008
         private static class Log
         {
             private static readonly Action<ILogger, string, Exception> _startingConnection =

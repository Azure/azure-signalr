--- conflicted
+++ resolved
@@ -179,11 +179,7 @@
             return WriteToRandomAvailableConnection(serviceMessage);
         }
 
-<<<<<<< HEAD
         public async Task<bool> WriteAckableMessageAsync(ServiceMessage serviceMessage, CancellationToken cancellationToken = default)
-=======
-        public virtual Task WriteAsync(string partitionKey, ServiceMessage serviceMessage)
->>>>>>> 6bc83858
         {
             if (!(serviceMessage is IAckableMessage ackableMessage))
             {

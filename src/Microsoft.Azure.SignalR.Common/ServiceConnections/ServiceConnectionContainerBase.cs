﻿using System;
using System.Collections.Generic;
using System.Linq;
using System.Text;
using System.Threading;
using System.Threading.Tasks;
using Microsoft.Azure.SignalR.Common;
using Microsoft.Azure.SignalR.Protocol;

namespace Microsoft.Azure.SignalR
{
    abstract class ServiceConnectionContainerBase : IServiceConnectionContainer, IServiceConnectionManager
    {
<<<<<<< HEAD
        private static readonly int MaxReconnectBackOffInternalInMilliseconds = 1000;
        private static TimeSpan ReconnectInterval =>
            TimeSpan.FromMilliseconds(StaticRandom.Next(MaxReconnectBackOffInternalInMilliseconds));
=======
        private readonly ServiceEndpoint _endpoint;
>>>>>>> 8d447b5a

        protected readonly IServiceConnectionFactory ServiceConnectionFactory;
        protected readonly IConnectionFactory ConnectionFactory;
        protected readonly List<IServiceConnection> FixedServiceConnections;
        protected readonly int FixedConnectionCount;

        private volatile int _defaultConnectionRetry;

        protected ServiceConnectionContainerBase(IServiceConnectionFactory serviceConnectionFactory,
            IConnectionFactory connectionFactory,
            int fixedConnectionCount, ServiceEndpoint endpoint)
        {
            ServiceConnectionFactory = serviceConnectionFactory;
            ConnectionFactory = connectionFactory;
            FixedServiceConnections = CreateFixedServiceConnection(fixedConnectionCount);
            FixedConnectionCount = fixedConnectionCount;
            _endpoint = endpoint;
        }

        protected ServiceConnectionContainerBase(IServiceConnectionFactory serviceConnectionFactory,
            IConnectionFactory connectionFactory, List<IServiceConnection> initialConnections, ServiceEndpoint endpoint)
        {
            ServiceConnectionFactory = serviceConnectionFactory;
            ConnectionFactory = connectionFactory;
            FixedServiceConnections = initialConnections;
            FixedConnectionCount = initialConnections.Count;
            _endpoint = endpoint;
        }

        public async Task StartAsync()
        {
            var tasks = FixedServiceConnections.Select(c => c.StartAsync());
            await Task.WhenAny(FixedServiceConnections.Select(s => s.ConnectionInitializedTask));

            // Set the endpoint connection after one connection is initialized
            if (_endpoint != null)
            {
                _endpoint.Connection = this;
            }

            await Task.WhenAll(tasks);
        }

        /// <summary>
        /// Get a connection in initialization and reconnection
        /// </summary>
        protected abstract IServiceConnection CreateServiceConnectionCore();

        /// <summary>
        /// Get a connection for a specific service connection type
        /// </summary>
        protected virtual IServiceConnection CreateServiceConnectionCore(ServerConnectionType type)
        {
            return ServiceConnectionFactory.Create(ConnectionFactory, this, type);
        }

        public abstract IServiceConnection CreateServiceConnection();

        public abstract void DisposeServiceConnection(IServiceConnection connection);

<<<<<<< HEAD
        protected virtual async Task RestartServiceConnectionAsync(IServiceConnection serviceConnection)
        {
            if (serviceConnection == null)
            {
                throw new ArgumentNullException(nameof(serviceConnection));
            }

            int index = FixedServiceConnections.IndexOf(serviceConnection);
            if (index == -1)
            {
                return;
            }

            await RestartServiceConnectionCoreAsync(index);
        }

        protected async Task RestartServiceConnectionCoreAsync(int index)
        {
            await Task.Delay(GetRetryDelay(_defaultConnectionRetry));

            // Increase retry count after delay, then if a group of connections get disconnected simultaneously,
            // all of them will delay a similar range of time and reconnect. But if they get disconnected again (when SignalR service down), 
            // they will all delay for a much longer time.
            Interlocked.Increment(ref _defaultConnectionRetry);

            var connection = CreateServiceConnectionCore();
            FixedServiceConnections[index] = connection;

            await connection.StartAsync();
            if (connection.Status == ServiceConnectionStatus.Connected)
            {
                Interlocked.Exchange(ref _defaultConnectionRetry, 0);
            }
        }

        private TimeSpan GetRetryDelay(int retryCount)
        {
            // retry count:   0, 1, 2, 3, 4,  5,  6,  ...
            // delay seconds: 1, 2, 4, 8, 16, 32, 60, ...
            if (retryCount > 5)
            {
                return TimeSpan.FromMinutes(1) + ReconnectInterval;
            }
            return TimeSpan.FromSeconds(1 << retryCount) + ReconnectInterval;
        }

        public virtual ServiceConnectionStatus Status => throw new NotSupportedException();
=======
        public ServiceConnectionStatus Status => GetStatus();
>>>>>>> 8d447b5a

        public Task WriteAsync(ServiceMessage serviceMessage)
        {
            return WriteToRandomAvailableConnection(serviceMessage);
        }

        public Task WriteAsync(string partitionKey, ServiceMessage serviceMessage)
        {
            // If we hit this check, it is a code bug.
            if (string.IsNullOrEmpty(partitionKey))
            {
                throw new ArgumentNullException(nameof(partitionKey));
            }

            return WriteToPartitionedConnection(partitionKey, serviceMessage);
        }

        protected virtual ServiceConnectionStatus GetStatus()
        {
            return FixedServiceConnections.Any(s => s.Status == ServiceConnectionStatus.Connected)
                ? ServiceConnectionStatus.Connected
                : ServiceConnectionStatus.Disconnected;
        }

        private Task WriteToPartitionedConnection(string partitionKey, ServiceMessage serviceMessage)
        {
            return WriteWithRetry(serviceMessage, partitionKey.GetHashCode(), FixedConnectionCount);
        }

        private Task WriteToRandomAvailableConnection(ServiceMessage serviceMessage)
        {
            return WriteWithRetry(serviceMessage, StaticRandom.Next(-FixedConnectionCount, FixedConnectionCount), FixedConnectionCount);
        }

        private async Task WriteWithRetry(ServiceMessage serviceMessage, int initial, int count)
        {
            // go through all the connections, it can be useful when one of the remote service instances is down
            var maxRetry = count;
            var retry = 0;
            var index = (initial & int.MaxValue) % count;
            var direction = initial > 0 ? 1 : count - 1;
            while (retry < maxRetry)
            {
                var connection = FixedServiceConnections[index];
                if (connection != null && connection.Status == ServiceConnectionStatus.Connected)
                {
                    try
                    {
                        // still possible the connection is not valid
                        await connection.WriteAsync(serviceMessage);
                        return;
                    }
                    catch (ServiceConnectionNotActiveException)
                    {
                        if (retry == maxRetry - 1)
                        {
                            throw;
                        }
                    }
                }

                retry++;
                index = (index + direction) % count;
            }

            throw new ServiceConnectionNotActiveException();
        }

        private List<IServiceConnection> CreateFixedServiceConnection(int count)
        {
            var connections = new List<IServiceConnection>();
            for (int i = 0; i < count; i++)
            {
                var connection = CreateServiceConnectionCore();
                connections.Add(connection);
            }

            return connections;
        }
    }
}<|MERGE_RESOLUTION|>--- conflicted
+++ resolved
@@ -11,13 +11,11 @@
 {
     abstract class ServiceConnectionContainerBase : IServiceConnectionContainer, IServiceConnectionManager
     {
-<<<<<<< HEAD
         private static readonly int MaxReconnectBackOffInternalInMilliseconds = 1000;
         private static TimeSpan ReconnectInterval =>
             TimeSpan.FromMilliseconds(StaticRandom.Next(MaxReconnectBackOffInternalInMilliseconds));
-=======
+
         private readonly ServiceEndpoint _endpoint;
->>>>>>> 8d447b5a
 
         protected readonly IServiceConnectionFactory ServiceConnectionFactory;
         protected readonly IConnectionFactory ConnectionFactory;
@@ -78,7 +76,6 @@
 
         public abstract void DisposeServiceConnection(IServiceConnection connection);
 
-<<<<<<< HEAD
         protected virtual async Task RestartServiceConnectionAsync(IServiceConnection serviceConnection)
         {
             if (serviceConnection == null)
@@ -126,9 +123,7 @@
         }
 
         public virtual ServiceConnectionStatus Status => throw new NotSupportedException();
-=======
         public ServiceConnectionStatus Status => GetStatus();
->>>>>>> 8d447b5a
 
         public Task WriteAsync(ServiceMessage serviceMessage)
         {

﻿// Copyright (c) Microsoft. All rights reserved.
// Licensed under the MIT license. See LICENSE file in the project root for full license information.

using System;
using System.Collections.Concurrent;
using System.Collections.Generic;
using System.Linq;
using System.Text;
using System.Threading;
using System.Threading.Tasks;
using Microsoft.Azure.SignalR.Common;
using Microsoft.Azure.SignalR.Protocol;

namespace Microsoft.Azure.SignalR
{
<<<<<<< HEAD
    abstract class ServiceConnectionContainerBase : IServiceConnectionContainer, IServiceMessageHandler, IDisposable
=======
    internal abstract class ServiceConnectionContainerBase : IServiceConnectionContainer, IServiceMessageHandler
>>>>>>> a0c3a659
    {
        private static readonly int MaxReconnectBackOffInternalInMilliseconds = 1000;
        private static TimeSpan ReconnectInterval =>
            TimeSpan.FromMilliseconds(StaticRandom.Next(MaxReconnectBackOffInternalInMilliseconds));

        private readonly ServiceEndpoint _endpoint;

        protected readonly IServiceConnectionFactory ServiceConnectionFactory;
        protected readonly IConnectionFactory ConnectionFactory;
        protected volatile List<IServiceConnection> FixedServiceConnections;
        protected readonly int FixedConnectionCount;

        private volatile int _defaultConnectionRetry;
        private object _lock = new object();

        private readonly AckHandler _ackHandler;

        protected ServiceConnectionContainerBase(IServiceConnectionFactory serviceConnectionFactory,
            IConnectionFactory connectionFactory,
            int fixedConnectionCount, ServiceEndpoint endpoint)
        {
            ServiceConnectionFactory = serviceConnectionFactory;
            ConnectionFactory = connectionFactory;
            FixedServiceConnections = CreateFixedServiceConnection(fixedConnectionCount);
            FixedConnectionCount = fixedConnectionCount;
            _endpoint = endpoint;
            _ackHandler = new AckHandler();
        }

        protected ServiceConnectionContainerBase(IServiceConnectionFactory serviceConnectionFactory,
            IConnectionFactory connectionFactory, List<IServiceConnection> initialConnections, ServiceEndpoint endpoint)
        {
            ServiceConnectionFactory = serviceConnectionFactory;
            ConnectionFactory = connectionFactory;
            FixedServiceConnections = initialConnections;
            FixedConnectionCount = initialConnections.Count;
            _endpoint = endpoint;
            _ackHandler = new AckHandler();
        }

        public async Task StartAsync()
        {
            var task = Task.WhenAll(FixedServiceConnections.Select(c => StartCoreAsync(c)));
            await Task.WhenAny(FixedServiceConnections.Select(s => s.ConnectionInitializedTask));

            // Set the endpoint connection after one connection is initialized
            if (_endpoint != null)
            {
                _endpoint.Connection = this;
            }

            await task;
        }

        public virtual Task StopAsync() => Task.WhenAll(FixedServiceConnections.Select(c => c.StopAsync()));

        /// <summary>
        /// Start and manage the whole connection lifetime
        /// </summary>
        /// <returns></returns>
        protected async Task StartCoreAsync(IServiceConnection connection, string target = null)
        {
            try
            {
                await connection.StartAsync(target);
            }
            finally
            {
                await OnConnectionComplete(connection);
            }
        }

        public abstract Task HandlePingAsync(PingMessage pingMessage);

        public void HandleAck(AckMessage ackMessage)
        {
            if (ackMessage.Status == AckStatus.Ok)
            {
                _ackHandler.TriggerAck(ackMessage.AckId, true);
            }
            else
            {
                _ackHandler.TriggerAck(ackMessage.AckId, false);
            }
        }

        /// <summary>
        /// Create a connection in initialization and reconnection
        /// </summary>
        protected abstract IServiceConnection CreateServiceConnectionCore();

        /// <summary>
        /// Create a connection for a specific service connection type
        /// </summary>
        protected IServiceConnection CreateServiceConnectionCore(ServerConnectionType type)
        {
            return ServiceConnectionFactory.Create(ConnectionFactory, this, type);
        }

        protected virtual async Task OnConnectionComplete(IServiceConnection serviceConnection)
        {
            if (serviceConnection == null)
            {
                throw new ArgumentNullException(nameof(serviceConnection));
            }

            var index = FixedServiceConnections.IndexOf(serviceConnection);
            if (index != -1)
            {
                await RestartServiceConnectionCoreAsync(index);
            }
        }

        private async Task RestartServiceConnectionCoreAsync(int index)
        {
            await Task.Delay(GetRetryDelay(_defaultConnectionRetry));

            // Increase retry count after delay, then if a group of connections get disconnected simultaneously,
            // all of them will delay a similar range of time and reconnect. But if they get disconnected again (when SignalR service down), 
            // they will all delay for a much longer time.
            Interlocked.Increment(ref _defaultConnectionRetry);

            var connection = CreateServiceConnectionCore();
            ReplaceFixedConnections(index, connection);

            _ = StartCoreAsync(connection);
            await connection.ConnectionInitializedTask;

            if (connection.Status == ServiceConnectionStatus.Connected)
            {
                Interlocked.Exchange(ref _defaultConnectionRetry, 0);
            }
        }

        internal static TimeSpan GetRetryDelay(int retryCount)
        {
            // retry count:   0, 1, 2, 3, 4,  5,  6,  ...
            // delay seconds: 1, 2, 4, 8, 16, 32, 60, ...
            if (retryCount > 5)
            {
                return TimeSpan.FromMinutes(1) + ReconnectInterval;
            }
            return TimeSpan.FromSeconds(1 << retryCount) + ReconnectInterval;
        }

        protected void ReplaceFixedConnections(int index, IServiceConnection serviceConnection)
        {
            lock (_lock)
            {
                var newImmutableConnections = FixedServiceConnections.ToList();
                newImmutableConnections[index] = serviceConnection;
                FixedServiceConnections = newImmutableConnections;
            }
        }

        public ServiceConnectionStatus Status => GetStatus();

        public Task ConnectionInitializedTask => Task.WhenAll(from connection in FixedServiceConnections
                                                              select connection.ConnectionInitializedTask);

        public Task WriteAsync(ServiceMessage serviceMessage)
        {
            return WriteToRandomAvailableConnection(serviceMessage);
        }

        public async Task<bool> WriteAckableMessageAsync(ServiceMessage serviceMessage, CancellationToken cancellationToken = default)
        {
            if (!(serviceMessage is IAckableMessage ackableMessage))
            {
                throw new ArgumentException($"{nameof(serviceMessage)} is not {nameof(IAckableMessage)}");
            }

            var task = _ackHandler.CreateAck(out var id, cancellationToken);
            ackableMessage.AckId = id;

            await WriteToRandomAvailableConnection(serviceMessage);

            return await task;
        }

        // Ready for scalable containers
        public void Dispose()
        {
            Dispose(true);
            GC.SuppressFinalize(this);
        }

        protected virtual void Dispose(bool disposing)
        {
            if (disposing)
            {
                _ackHandler.Dispose();
            }
        }

        protected virtual ServiceConnectionStatus GetStatus()
        {
            return FixedServiceConnections.Any(s => s.Status == ServiceConnectionStatus.Connected)
                ? ServiceConnectionStatus.Connected
                : ServiceConnectionStatus.Disconnected;
        }

        private Task WriteToRandomAvailableConnection(ServiceMessage serviceMessage)
        {
            return WriteWithRetry(serviceMessage, StaticRandom.Next(-FixedConnectionCount, FixedConnectionCount), FixedConnectionCount);
        }

        private async Task WriteWithRetry(ServiceMessage serviceMessage, int initial, int count)
        {
            // go through all the connections, it can be useful when one of the remote service instances is down
            var maxRetry = count;
            var retry = 0;
            var index = (initial & int.MaxValue) % count;
            var direction = initial > 0 ? 1 : count - 1;
            while (retry < maxRetry)
            {
                var connection = FixedServiceConnections[index];
                if (connection != null && connection.Status == ServiceConnectionStatus.Connected)
                {
                    try
                    {
                        // still possible the connection is not valid
                        await connection.WriteAsync(serviceMessage);
                        return;
                    }
                    catch (ServiceConnectionNotActiveException)
                    {
                        if (retry == maxRetry - 1)
                        {
                            throw;
                        }
                    }
                }

                retry++;
                index = (index + direction) % count;
            }

            throw new ServiceConnectionNotActiveException();
        }

        private List<IServiceConnection> CreateFixedServiceConnection(int count)
        {
            var connections = new List<IServiceConnection>();
            for (int i = 0; i < count; i++)
            {
                var connection = CreateServiceConnectionCore();
                connections.Add(connection);
            }

            return connections;
        }
    }
}<|MERGE_RESOLUTION|>--- conflicted
+++ resolved
@@ -13,11 +13,7 @@
 
 namespace Microsoft.Azure.SignalR
 {
-<<<<<<< HEAD
-    abstract class ServiceConnectionContainerBase : IServiceConnectionContainer, IServiceMessageHandler, IDisposable
-=======
-    internal abstract class ServiceConnectionContainerBase : IServiceConnectionContainer, IServiceMessageHandler
->>>>>>> a0c3a659
+    internal abstract class ServiceConnectionContainerBase : IServiceConnectionContainer, IServiceMessageHandler, IDisposable
     {
         private static readonly int MaxReconnectBackOffInternalInMilliseconds = 1000;
         private static TimeSpan ReconnectInterval =>

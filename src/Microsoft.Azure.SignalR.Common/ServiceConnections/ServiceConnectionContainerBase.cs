﻿// Copyright (c) Microsoft. All rights reserved.
// Licensed under the MIT license. See LICENSE file in the project root for full license information.

using System;
using System.Collections.Generic;
using System.Diagnostics;
using System.Linq;
using System.Threading;
using System.Threading.Tasks;
using Microsoft.Azure.SignalR.Common;
using Microsoft.Azure.SignalR.Protocol;
using Microsoft.Extensions.Logging;

namespace Microsoft.Azure.SignalR
{
    internal abstract class ServiceConnectionContainerBase : IServiceConnectionContainer, IServiceMessageHandler, IDisposable
    {
        private static readonly int MaxReconnectBackOffInternalInMilliseconds = 1000;
<<<<<<< HEAD
        private static readonly TimeSpan DefaultGetServiceStatusInterval = TimeSpan.FromSeconds(10);
        private static readonly long DefaultGetServiceStatusTicks = DefaultGetServiceStatusInterval.Seconds * Stopwatch.Frequency;
        private static readonly long DefaultGetServiceStatusTimeoutTicks = DefaultGetServiceStatusTicks * 3;
=======
        // Give interval(5s) * 24 = 2min window for retry considering abnormal case.
        private const int MaxRetryRemoveSeverConnection = 24;
>>>>>>> 67084a4a
        private static TimeSpan ReconnectInterval =>
            TimeSpan.FromMilliseconds(StaticRandom.Next(MaxReconnectBackOffInternalInMilliseconds));

        private static TimeSpan RemoveFromServiceTimeout = TimeSpan.FromSeconds(5);

        private readonly BackOffPolicy _backOffPolicy = new BackOffPolicy();

        private readonly object _lock = new object();

        private readonly object _statusLock = new object();

        private readonly object _pingLock = new object();

        private readonly AckHandler _ackHandler;

        private readonly TimerAwaitable _timer;

        private volatile ServiceConnectionStatus _status;

        private volatile HashSet<string> _globalServerIds;

        private volatile bool _terminated = false;

<<<<<<< HEAD
        private TimerAwaitable _serverIdsTimer;

        private long _lastSendTimestamp = 0;

        private long _serverIdsLastUpdated = 0;

        private long _lastSendServerIdsTimestamp = 0;

        private static readonly PingMessage _shutdownFinMessage = RuntimeServicePingMessage.GetFinPingMessage();
=======
        private static readonly PingMessage _shutdownFinMessage = RuntimeServicePingMessage.GetFinPingMessage(false);
        private static readonly PingMessage _shutdownFinMigratableMessage = RuntimeServicePingMessage.GetFinPingMessage(true);
>>>>>>> 67084a4a

        protected ILogger Logger { get; }

        protected List<IServiceConnection> FixedServiceConnections { get; set; }

        protected IServiceConnectionFactory ServiceConnectionFactory { get; }

        protected int FixedConnectionCount { get; }

        protected virtual ServiceConnectionType InitialConnectionType { get; } = ServiceConnectionType.Default;

        public HubServiceEndpoint Endpoint { get; }

        public event Action<StatusChange> ConnectionStatusChanged;

        public HashSet<string> GlobalServerIds 
        {
            get { return _globalServerIds; }
            private set { _globalServerIds = value; } 
        } 

        public bool HasClients { get; private set; }

        public ServiceConnectionStatus Status
        {
            get => _status;

            private set
            {
                if (_status != value)
                {
                    lock (_statusLock)
                    {
                        if (_status != value)
                        {
                            var prev = _status;
                            _status = value;
                            ConnectionStatusChanged?.Invoke(new StatusChange(prev, value));
                        }
                    }
                }
            }
        }

        protected ServiceConnectionContainerBase(IServiceConnectionFactory serviceConnectionFactory,
                                                 int minConnectionCount,
                                                 HubServiceEndpoint endpoint,
                                                 IReadOnlyList<IServiceConnection> initialConnections = null,
                                                 ILogger logger = null,
                                                 AckHandler ackHandler = null)
        {
            Logger = logger ?? throw new ArgumentNullException(nameof(logger));
            ServiceConnectionFactory = serviceConnectionFactory;
            Endpoint = endpoint;
            _ackHandler = ackHandler ?? new AckHandler();

            // make sure it is after _endpoint is set
            // init initial connections 
            List<IServiceConnection> initial;
            if (initialConnections == null)
            {
                initial = new List<IServiceConnection>();
            }
            else
            {
                initial = new List<IServiceConnection>(initialConnections);
                foreach (var conn in initial)
                {
                    conn.ConnectionStatusChanged += OnConnectionStatusChanged;
                }
            }

            var remainingCount = minConnectionCount - (initialConnections?.Count ?? 0);
            if (remainingCount > 0)
            {
                // if still not match or greater than minConnectionCount, create more
                var remaining = CreateFixedServiceConnection(remainingCount);
                initial.AddRange(remaining);
            }

            FixedServiceConnections = initial;
            FixedConnectionCount = initial.Count;
            ConnectionStatusChanged += OnStatusChanged;

            _timer = StartServiceStatusPingTimer();
        }

        public Task StartAsync() => Task.WhenAll(FixedServiceConnections.Select(c => StartCoreAsync(c)));

        public virtual Task StopAsync()
        {
            _terminated = true;
            return Task.WhenAll(FixedServiceConnections.Select(c => c.StopAsync()));
        }

        /// <summary>
        /// Start and manage the whole connection lifetime
        /// </summary>
        /// <returns></returns>
        protected async Task StartCoreAsync(IServiceConnection connection, string target = null)
        {
            if (_terminated)
            {
                return;
            }

            try
            {
                await connection.StartAsync(target);
            }
            finally
            {
                await OnConnectionComplete(connection);
            }
        }

        public virtual Task HandlePingAsync(PingMessage pingMessage)
        {
            if (RuntimeServicePingMessage.TryGetStatus(pingMessage, out var status))
            {
                Log.ReceivedServiceStatusPing(Logger, status, Endpoint);
                // Interlocked not support bool, use lock to ensure thread-safe
                lock (_pingLock)
                {
                    HasClients = status;
                }
            }
            else if (RuntimeServicePingMessage.TryGetServerIds(pingMessage, out var serverIds, out var updatedTime))
            {
                Log.ReceivedServerIdsPing(Logger, Endpoint);
                if (updatedTime > Interlocked.Read(ref _serverIdsLastUpdated))
                {
                    Interlocked.Exchange(ref _globalServerIds, serverIds);
                    Interlocked.Exchange(ref _serverIdsLastUpdated, updatedTime);
                }
            }
            return Task.CompletedTask;
        }

        public void HandleAck(AckMessage ackMessage)
        {
            _ackHandler.TriggerAck(ackMessage.AckId, (AckStatus)ackMessage.Status);
        }

        /// <summary>
        /// Create a connection for a specific service connection type
        /// </summary>
        protected IServiceConnection CreateServiceConnectionCore(ServiceConnectionType type)
        {
            var connection = ServiceConnectionFactory.Create(Endpoint, this, type);

            connection.ConnectionStatusChanged += OnConnectionStatusChanged;
            return connection;
        }

        protected virtual async Task OnConnectionComplete(IServiceConnection serviceConnection)
        {
            if (serviceConnection == null)
            {
                throw new ArgumentNullException(nameof(serviceConnection));
            }

            serviceConnection.ConnectionStatusChanged -= OnConnectionStatusChanged;

            if (serviceConnection.Status == ServiceConnectionStatus.Connected)
            {
                return;
            }

            var index = FixedServiceConnections.IndexOf(serviceConnection);
            if (index != -1)
            {
                await RestartServiceConnectionCoreAsync(index);
            }
        }

        private void OnStatusChanged(StatusChange obj)
        {
            var online = obj.NewStatus == ServiceConnectionStatus.Connected;
            Endpoint.Online = online;
            if (!online)
            {
                Log.EndpointOffline(Logger, Endpoint);
            }
            else
            {
                Log.EndpointOnline(Logger, Endpoint);
            }
        }

        private void OnConnectionStatusChanged(StatusChange obj)
        {
            if (obj.NewStatus == ServiceConnectionStatus.Connected && Status != ServiceConnectionStatus.Connected)
            {
                Status = GetStatus();
            }
            else if (obj.NewStatus == ServiceConnectionStatus.Disconnected && Status != ServiceConnectionStatus.Disconnected)
            {
                Status = GetStatus();
            }
        }

        private async Task RestartServiceConnectionCoreAsync(int index)
        {
            Func<Task<bool>> tryNewConnection = async () =>
            {
                var connection = CreateServiceConnectionCore(InitialConnectionType);
                ReplaceFixedConnections(index, connection);

                _ = StartCoreAsync(connection);
                await connection.ConnectionInitializedTask;

                return connection.Status == ServiceConnectionStatus.Connected;
            };
            await _backOffPolicy.CallProbeWithBackOffAsync(tryNewConnection, GetRetryDelay);
        }

        internal static TimeSpan GetRetryDelay(int retryCount)
        {
            // retry count:   0, 1, 2, 3, 4,  5,  6,  ...
            // delay seconds: 1, 2, 4, 8, 16, 32, 60, ...
            if (retryCount > 5)
            {
                return TimeSpan.FromMinutes(1) + ReconnectInterval;
            }
            return TimeSpan.FromSeconds(1 << retryCount) + ReconnectInterval;
        }

        protected void ReplaceFixedConnections(int index, IServiceConnection serviceConnection)
        {
            lock (_lock)
            {
                var newImmutableConnections = FixedServiceConnections.ToList();
                newImmutableConnections[index] = serviceConnection;
                FixedServiceConnections = newImmutableConnections;
            }
        }

        public Task ConnectionInitializedTask => Task.WhenAll(from connection in FixedServiceConnections
                                                              select connection.ConnectionInitializedTask);

        public virtual Task WriteAsync(ServiceMessage serviceMessage)
        {
            return WriteToRandomAvailableConnection(serviceMessage);
        }

        public async Task<bool> WriteAckableMessageAsync(ServiceMessage serviceMessage, CancellationToken cancellationToken = default)
        {
            if (!(serviceMessage is IAckableMessage ackableMessage))
            {
                throw new ArgumentException($"{nameof(serviceMessage)} is not {nameof(IAckableMessage)}");
            }

            var task = _ackHandler.CreateAck(out var id, cancellationToken);
            ackableMessage.AckId = id;

            await WriteToRandomAvailableConnection(serviceMessage);

            var status = await task;
            switch (status)
            {
                case AckStatus.Ok:
                    return true;
                case AckStatus.NotFound:
                    return false;
                case AckStatus.Timeout:
                    throw new TimeoutException($"Ack-able message {serviceMessage.GetType()} waiting for ack timed out.");
                default:
                    // should not be hit.
                    return false;
            }
        }

<<<<<<< HEAD
        public Task StartGetServersPingAsync()
        {
            _serverIdsTimer = StartServerIdsPingTimer();
            return Task.CompletedTask;
        }

        public Task StopGetServersPingAsync()
        {
            Interlocked.Exchange(ref _globalServerIds, null);
            _serverIdsTimer?.Stop();
            return Task.CompletedTask;
=======
        public virtual Task OfflineAsync(bool migratable)
        {
            return Task.WhenAll(FixedServiceConnections.Select(c => RemoveConnectionAsync(c, migratable)));
>>>>>>> 67084a4a
        }

        // Ready for scalable containers
        public void Dispose()
        {
            _timer.Stop();
            // in case StopGetServersPingAsync is not executed.
            _serverIdsTimer?.Stop();
            Dispose(true);
            GC.SuppressFinalize(this);
        }

        protected virtual void Dispose(bool disposing)
        {
            if (disposing)
            {
                _ackHandler.Dispose();
            }
        }

        protected virtual ServiceConnectionStatus GetStatus()
        {
            return FixedServiceConnections.Any(s => s.Status == ServiceConnectionStatus.Connected)
                ? ServiceConnectionStatus.Connected
                : ServiceConnectionStatus.Disconnected;
        }

        protected async Task WriteFinAsync(IServiceConnection c, bool migratable)
        {
            if (migratable)
            {
                await c.WriteAsync(_shutdownFinMigratableMessage);
            }
            else
            {
                await c.WriteAsync(_shutdownFinMessage);
            }
        }

        protected async Task RemoveConnectionAsync(IServiceConnection c, bool migratable)
        {
            var retry = 0;
            while (retry < MaxRetryRemoveSeverConnection)
            {
                using var source = new CancellationTokenSource();
                _ = WriteFinAsync(c, migratable);

                var task = await Task.WhenAny(c.ConnectionOfflineTask, Task.Delay(RemoveFromServiceTimeout, source.Token));

                if (task == c.ConnectionOfflineTask)
                {
                    source.Cancel();
                    Log.ReceivedFinAckPing(Logger);
                    return;
                }
                retry++;
            }
            Log.TimeoutWaitingForFinAck(Logger, retry);
        }

        private Task WriteToRandomAvailableConnection(ServiceMessage serviceMessage)
        {
            return WriteWithRetry(serviceMessage, StaticRandom.Next(-FixedConnectionCount, FixedConnectionCount), FixedConnectionCount);
        }

        private async Task WriteWithRetry(ServiceMessage serviceMessage, int initial, int count)
        {
            // go through all the connections, it can be useful when one of the remote service instances is down
            var maxRetry = count;
            var retry = 0;
            var index = (initial & int.MaxValue) % count;
            var direction = initial > 0 ? 1 : count - 1;
            while (retry < maxRetry)
            {
                var connection = FixedServiceConnections[index];
                if (connection != null && connection.Status == ServiceConnectionStatus.Connected)
                {
                    try
                    {
                        // still possible the connection is not valid
                        await connection.WriteAsync(serviceMessage);
                        return;
                    }
                    catch (ServiceConnectionNotActiveException)
                    {
                        if (retry == maxRetry - 1)
                        {
                            throw;
                        }
                    }
                }

                retry++;
                index = (index + direction) % count;
            }

            throw new ServiceConnectionNotActiveException();
        }

        private IEnumerable<IServiceConnection> CreateFixedServiceConnection(int count)
        {
            for (int i = 0; i < count; i++)
            {
                yield return CreateServiceConnectionCore(InitialConnectionType);
            }
        }

<<<<<<< HEAD
        protected async Task WriteFinAsync(IServiceConnection c)
        {
            await c.WriteAsync(_shutdownFinMessage);
        }

        protected async Task RemoveConnectionAsync(IServiceConnection c)
        {
            _ = WriteFinAsync(c);

            using var source = new CancellationTokenSource();
            var task = await Task.WhenAny(c.ConnectionOfflineTask, Task.Delay(RemoveFromServiceTimeout, source.Token));
            source.Cancel();

            if (task != c.ConnectionOfflineTask)
            {
                // log
            }
        }

        public virtual Task OfflineAsync()
        {
            return Task.WhenAll(FixedServiceConnections.Select(c => RemoveConnectionAsync(c)));
        }

        private TimerAwaitable StartServiceStatusPingTimer()
        {
            Log.StartingServiceStatusPingTimer(Logger, DefaultGetServiceStatusInterval);

            _lastSendTimestamp = Stopwatch.GetTimestamp();
            var timer = new TimerAwaitable(DefaultGetServiceStatusInterval, DefaultGetServiceStatusInterval);
            _ = ServiceStatusPingAsync(timer);

            return timer;
        }

        private async Task ServiceStatusPingAsync(TimerAwaitable timer)
        {
            using (timer)
            {
                timer.Start();

                while (await timer)
                {
                    try
                    {
                        // Check if last send time is longer than default keep-alive ticks and then send ping
                        if (Stopwatch.GetTimestamp() - Interlocked.Read(ref _lastSendTimestamp) > DefaultGetServiceStatusTicks)
                        {
                            await WriteAsync(RuntimeServicePingMessage.GetStatusPingMessage(true));
                            
                            Interlocked.Exchange(ref _lastSendTimestamp, Stopwatch.GetTimestamp());
                            Log.SentServiceStatusPing(Logger);
                        }
                    }
                    catch (Exception e)
                    {
                        Log.FailedSendingServiceStatusPing(Logger, e);
                    }
                }
            }
        }

        private TimerAwaitable StartServerIdsPingTimer()
        {
            Log.StartingServerIdsPingTimer(Logger, DefaultGetServiceStatusInterval);

            _lastSendServerIdsTimestamp = Stopwatch.GetTimestamp();
            var timer = new TimerAwaitable(DefaultGetServiceStatusInterval, DefaultGetServiceStatusInterval);
            _ = ServerIdsPingAsync(timer);

            return timer;
        }

        private async Task ServerIdsPingAsync(TimerAwaitable timer)
        {
            using (timer)
            {
                timer.Start();
        
                while (await timer)
                {
                    try
                    {
                        // Check if last send time is longer than default keep-alive ticks and then send ping
                        if (Stopwatch.GetTimestamp() - Interlocked.Read(ref _lastSendServerIdsTimestamp) > DefaultGetServiceStatusTicks)
                        {
                            await WriteAsync(RuntimeServicePingMessage.GetServersPingMessage());
                            if (Stopwatch.GetTimestamp() - Interlocked.Read(ref _serverIdsLastUpdated) > DefaultGetServiceStatusTimeoutTicks)
                            {
                                // clear long term not updated values for accuracy
                                Interlocked.Exchange(ref _globalServerIds, null);
                            }
                            Interlocked.Exchange(ref _lastSendServerIdsTimestamp, Stopwatch.GetTimestamp());
                            Log.SentServerIdsPing(Logger);
                        }
                    }
                    catch (Exception e)
                    {
                        Log.FailedSendingServerIdsPing(Logger, e);
                    }
                }
            }
        }

=======
>>>>>>> 67084a4a
        private static class Log
        {
            private static readonly Action<ILogger, string, string, Exception> _endpointOnline =
                LoggerMessage.Define<string, string>(LogLevel.Information, new EventId(1, "EndpointOnline"), "Hub '{hub}' is now connected to '{endpoint}'.");

            private static readonly Action<ILogger, string, string, Exception> _endpointOffline =
                LoggerMessage.Define<string, string>(LogLevel.Error, new EventId(2, "EndpointOffline"), "Hub '{hub}' is now disconnected from '{endpoint}'. Please check log for detailed info.");

            private static readonly Action<ILogger, Exception> _receivedFinAckPing =
                LoggerMessage.Define(LogLevel.Information, new EventId(3, "ReceivedFinAckPing"), "Received FinAck ping.");

            private static readonly Action<ILogger, int, Exception> _timeoutWaitingForFinAck =
                LoggerMessage.Define<int>(LogLevel.Error, new EventId(4, "TimeoutWaitingForFinAck"), "Fail to receive FinAckPing after retry {retryCount} times.");

            private static readonly Action<ILogger, double, Exception> _startingServiceStatusPingTimer =
                LoggerMessage.Define<double>(LogLevel.Debug, new EventId(5, "StartingServiceStatusPingTimer"), "Starting service status ping timer. Duration: {KeepAliveInterval:0.00}ms");

            private static readonly Action<ILogger, Exception> _sentServiceStatusPing =
                LoggerMessage.Define(LogLevel.Debug, new EventId(6, "SentServiceStatusPing"), "Sent a service status ping message to service.");

            private static readonly Action<ILogger, Exception> _failedSendingServiceStatusPing =
                LoggerMessage.Define(LogLevel.Warning, new EventId(7, "FailedSendingServiceStatusPing"), "Failed sending a service status ping message to service.");

            private static readonly Action<ILogger, bool, ServiceEndpoint, string, Exception> _receivedServiceStatusPing =
                LoggerMessage.Define<bool, ServiceEndpoint, string>(LogLevel.Debug, new EventId(8, "ReceivedServiceStatusPing"), "Received a service status active={isActive} from {endpoint} for hub {hub}.");


            private static readonly Action<ILogger, double, Exception> _startingServerIdsPingTimer =
                LoggerMessage.Define<double>(LogLevel.Debug, new EventId(9, "StartingServerIdsPingTimer"), "Starting get server ids ping timer. Duration: {KeepAliveInterval:0.00}ms");

            private static readonly Action<ILogger, Exception> _sentServerIdsPing =
                LoggerMessage.Define(LogLevel.Debug, new EventId(10, "SentServerIdsPing"), "Sent a get server ids ping message to service.");

            private static readonly Action<ILogger, Exception> _failedSendingServerIdsPing =
                LoggerMessage.Define(LogLevel.Warning, new EventId(11, "FailedSendingServerIdsPing"), "Failed sending a server ids ping message to service.");

            private static readonly Action<ILogger, ServiceEndpoint, string, Exception> _receivedServerIdsPing =
                LoggerMessage.Define<ServiceEndpoint, string>(LogLevel.Debug, new EventId(12, "ReceivedServerIdsPing"), "Received a server ids ping from {endpoint} for hub {hub}.");


            public static void EndpointOnline(ILogger logger, HubServiceEndpoint endpoint)
            {
                _endpointOnline(logger, endpoint.Hub, endpoint.ToString(), null);
            }

            public static void EndpointOffline(ILogger logger, HubServiceEndpoint endpoint)
            {
                _endpointOffline(logger, endpoint.Hub, endpoint.ToString(), null);
            }

<<<<<<< HEAD
            public static void StartingServiceStatusPingTimer(ILogger logger, TimeSpan keepAliveInterval)
            {
                _startingServiceStatusPingTimer(logger, keepAliveInterval.TotalMilliseconds, null);
            }

            public static void SentServiceStatusPing(ILogger logger)
            {
                _sentServiceStatusPing(logger, null);
            }

            public static void FailedSendingServiceStatusPing(ILogger logger, Exception exception)
            {
                _failedSendingServiceStatusPing(logger, exception);
            }

            public static void ReceivedServiceStatusPing(ILogger logger, bool isActive, HubServiceEndpoint endpoint)
            {
                _receivedServiceStatusPing(logger, isActive, endpoint, endpoint.Hub, null);
            }

            public static void StartingServerIdsPingTimer(ILogger logger, TimeSpan keepAliveInterval)
            {
                _startingServerIdsPingTimer(logger, keepAliveInterval.TotalMilliseconds, null);
            }

            public static void SentServerIdsPing(ILogger logger)
            {
                _sentServerIdsPing(logger, null);
            }

            public static void FailedSendingServerIdsPing(ILogger logger, Exception exception)
            {
                _failedSendingServerIdsPing(logger, exception);
            }

            public static void ReceivedServerIdsPing(ILogger logger, HubServiceEndpoint endpoint)
            {
                _receivedServerIdsPing(logger, endpoint, endpoint.Hub, null);
=======
            public static void ReceivedFinAckPing(ILogger logger)
            {
                _receivedFinAckPing(logger, null);
            }

            public static void TimeoutWaitingForFinAck(ILogger logger, int retryCount)
            {
                _timeoutWaitingForFinAck(logger, retryCount, null);
>>>>>>> 67084a4a
            }
        }
    }
}<|MERGE_RESOLUTION|>--- conflicted
+++ resolved
@@ -16,14 +16,13 @@
     internal abstract class ServiceConnectionContainerBase : IServiceConnectionContainer, IServiceMessageHandler, IDisposable
     {
         private static readonly int MaxReconnectBackOffInternalInMilliseconds = 1000;
-<<<<<<< HEAD
+        // Give interval(5s) * 24 = 2min window for retry considering abnormal case.
+        private const int MaxRetryRemoveSeverConnection = 24;
+        
         private static readonly TimeSpan DefaultGetServiceStatusInterval = TimeSpan.FromSeconds(10);
         private static readonly long DefaultGetServiceStatusTicks = DefaultGetServiceStatusInterval.Seconds * Stopwatch.Frequency;
         private static readonly long DefaultGetServiceStatusTimeoutTicks = DefaultGetServiceStatusTicks * 3;
-=======
-        // Give interval(5s) * 24 = 2min window for retry considering abnormal case.
-        private const int MaxRetryRemoveSeverConnection = 24;
->>>>>>> 67084a4a
+        private static readonly long DefaultGetServiceStatusTimeoutTicks = DefaultGetServiceStatusTicks * 3;
         private static TimeSpan ReconnectInterval =>
             TimeSpan.FromMilliseconds(StaticRandom.Next(MaxReconnectBackOffInternalInMilliseconds));
 
@@ -47,20 +46,16 @@
 
         private volatile bool _terminated = false;
 
-<<<<<<< HEAD
         private TimerAwaitable _serverIdsTimer;
-
-        private long _lastSendTimestamp = 0;
-
-        private long _serverIdsLastUpdated = 0;
-
-        private long _lastSendServerIdsTimestamp = 0;
-
-        private static readonly PingMessage _shutdownFinMessage = RuntimeServicePingMessage.GetFinPingMessage();
-=======
+        
         private static readonly PingMessage _shutdownFinMessage = RuntimeServicePingMessage.GetFinPingMessage(false);
         private static readonly PingMessage _shutdownFinMigratableMessage = RuntimeServicePingMessage.GetFinPingMessage(true);
->>>>>>> 67084a4a
+        private long _lastSendTimestamp = 0;
+
+        private long _serverIdsLastUpdated = 0;
+
+        private long _lastSendServerIdsTimestamp = 0;
+
 
         protected ILogger Logger { get; }
 
@@ -334,23 +329,23 @@
             }
         }
 
-<<<<<<< HEAD
+        public virtual Task OfflineAsync(bool migratable)
+        {
+            return Task.WhenAll(FixedServiceConnections.Select(c => RemoveConnectionAsync(c, migratable)));
+        }
+        
         public Task StartGetServersPingAsync()
         {
             _serverIdsTimer = StartServerIdsPingTimer();
             return Task.CompletedTask;
         }
+
 
         public Task StopGetServersPingAsync()
         {
             Interlocked.Exchange(ref _globalServerIds, null);
             _serverIdsTimer?.Stop();
             return Task.CompletedTask;
-=======
-        public virtual Task OfflineAsync(bool migratable)
-        {
-            return Task.WhenAll(FixedServiceConnections.Select(c => RemoveConnectionAsync(c, migratable)));
->>>>>>> 67084a4a
         }
 
         // Ready for scalable containers
@@ -456,31 +451,6 @@
             {
                 yield return CreateServiceConnectionCore(InitialConnectionType);
             }
-        }
-
-<<<<<<< HEAD
-        protected async Task WriteFinAsync(IServiceConnection c)
-        {
-            await c.WriteAsync(_shutdownFinMessage);
-        }
-
-        protected async Task RemoveConnectionAsync(IServiceConnection c)
-        {
-            _ = WriteFinAsync(c);
-
-            using var source = new CancellationTokenSource();
-            var task = await Task.WhenAny(c.ConnectionOfflineTask, Task.Delay(RemoveFromServiceTimeout, source.Token));
-            source.Cancel();
-
-            if (task != c.ConnectionOfflineTask)
-            {
-                // log
-            }
-        }
-
-        public virtual Task OfflineAsync()
-        {
-            return Task.WhenAll(FixedServiceConnections.Select(c => RemoveConnectionAsync(c)));
         }
 
         private TimerAwaitable StartServiceStatusPingTimer()
@@ -563,8 +533,6 @@
             }
         }
 
-=======
->>>>>>> 67084a4a
         private static class Log
         {
             private static readonly Action<ILogger, string, string, Exception> _endpointOnline =
@@ -615,7 +583,16 @@
                 _endpointOffline(logger, endpoint.Hub, endpoint.ToString(), null);
             }
 
-<<<<<<< HEAD
+            public static void ReceivedFinAckPing(ILogger logger)
+            {
+                _receivedFinAckPing(logger, null);
+            }
+
+            public static void TimeoutWaitingForFinAck(ILogger logger, int retryCount)
+            {
+                _timeoutWaitingForFinAck(logger, retryCount, null);
+            }
+
             public static void StartingServiceStatusPingTimer(ILogger logger, TimeSpan keepAliveInterval)
             {
                 _startingServiceStatusPingTimer(logger, keepAliveInterval.TotalMilliseconds, null);
@@ -654,16 +631,6 @@
             public static void ReceivedServerIdsPing(ILogger logger, HubServiceEndpoint endpoint)
             {
                 _receivedServerIdsPing(logger, endpoint, endpoint.Hub, null);
-=======
-            public static void ReceivedFinAckPing(ILogger logger)
-            {
-                _receivedFinAckPing(logger, null);
-            }
-
-            public static void TimeoutWaitingForFinAck(ILogger logger, int retryCount)
-            {
-                _timeoutWaitingForFinAck(logger, retryCount, null);
->>>>>>> 67084a4a
             }
         }
     }

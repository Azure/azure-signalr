﻿// Copyright (c) Microsoft. All rights reserved.
// Licensed under the MIT license. See LICENSE file in the project root for full license information.

using System;
using System.Diagnostics;
using System.Threading;
using System.Threading.Tasks;
using Microsoft.Azure.SignalR.Protocol;
using Microsoft.Extensions.Logging;

namespace Microsoft.Azure.SignalR.Common.ServiceConnections
{
    internal class WeakServiceConnectionContainer : ServiceConnectionContainerBase
    {
        private const int CheckWindow = 5;
<<<<<<< HEAD
=======
        private static readonly TimeSpan DefaultGetServiceStatusInterval = TimeSpan.FromSeconds(Constants.DefaultStatusPingIntervalInSeconds);
        private static readonly long DefaultGetServiceStatusTicks = DefaultGetServiceStatusInterval.Seconds * Stopwatch.Frequency;
>>>>>>> 8aba3d23
        private static readonly TimeSpan CheckTimeSpan = TimeSpan.FromMinutes(10);

        private readonly object _lock = new object();
        private int _inactiveCount;
        private DateTime? _firstInactiveTime;

        // active ones are those whose client connections connected to the whole endpoint
        private volatile bool _active = true;

        protected override ServiceConnectionType InitialConnectionType => ServiceConnectionType.Weak;

        public WeakServiceConnectionContainer(IServiceConnectionFactory serviceConnectionFactory,
            int fixedConnectionCount, HubServiceEndpoint endpoint, ILogger logger)
            : base(serviceConnectionFactory, fixedConnectionCount, endpoint, logger: logger)
        {
        }

        public override Task HandlePingAsync(PingMessage pingMessage)
        {
            base.HandlePingAsync(pingMessage);
            var active = HasClients;
            _active = GetServiceStatus(active, CheckWindow, CheckTimeSpan);

            return Task.CompletedTask;
        }

        public override Task WriteAsync(ServiceMessage serviceMessage)
        {
            if (!_active && !(serviceMessage is PingMessage))
            {
                // If the endpoint is inactive, there is no need to send messages to it
                Log.IgnoreSendingMessageToInactiveEndpoint(Logger, serviceMessage.GetType(), Endpoint);
                return Task.CompletedTask;
            }

            return base.WriteAsync(serviceMessage);
        }

        public override Task OfflineAsync(bool migratable)
        {
            return Task.CompletedTask;
        }

        internal bool GetServiceStatus(bool active, int checkWindow, TimeSpan checkTimeSpan)
        {
            lock (_lock)
            {
                if (active)
                {
                    _firstInactiveTime = null;
                    _inactiveCount = 0;
                    return true;
                }
                else
                {
                    if (_firstInactiveTime == null)
                    {
                        _firstInactiveTime = DateTime.UtcNow;
                    }

                    _inactiveCount++;

                    // Inactive it only when it checks over 5 times and elapsed for over 10 minutes
                    if (_inactiveCount >= checkWindow && DateTime.UtcNow - _firstInactiveTime >= checkTimeSpan)
                    {
                        return false;
                    }
                    else
                    {
                        return true;
                    }
                }
            }
        }

        private static class Log
        {
            private static readonly Action<ILogger, double, Exception> _startingServiceStatusPingTimer =
                LoggerMessage.Define<double>(LogLevel.Debug, new EventId(0, "StartingServiceStatusPingTimer"), "Starting service status ping timer. Duration: {KeepAliveInterval:0.00}ms");

            private static readonly Action<ILogger, Exception> _sentServiceStatusPing =
                LoggerMessage.Define(LogLevel.Debug, new EventId(1, "SentServiceStatusPing"), "Sent a service status ping message to service.");

            private static readonly Action<ILogger, Exception> _failedSendingServiceStatusPing =
                LoggerMessage.Define(LogLevel.Warning, new EventId(2, "FailedSendingServiceStatusPing"), "Failed sending a service status ping message to service.");

            private static readonly Action<ILogger, string, ServiceEndpoint, string, Exception> _ignoreSendingMessageToInactiveEndpoint =
                LoggerMessage.Define<string, ServiceEndpoint, string>(LogLevel.Debug, new EventId(3, "IgnoreSendingMessageToInactiveEndpoint"), "Message {type} sending to {endpoint} for hub {hub} is ignored because the endpoint is inactive.");

            private static readonly Action<ILogger, bool, ServiceEndpoint, string, Exception> _receivedServiceStatusPing =
                LoggerMessage.Define<bool, ServiceEndpoint, string>(LogLevel.Debug, new EventId(4, "ReceivedServiceStatusPing"), "Received a service status active={isActive} from {endpoint} for hub {hub}.");

            public static void StartingServiceStatusPingTimer(ILogger logger, TimeSpan keepAliveInterval)
            {
                _startingServiceStatusPingTimer(logger, keepAliveInterval.TotalMilliseconds, null);
            }

            public static void SentServiceStatusPing(ILogger logger)
            {
                _sentServiceStatusPing(logger, null);
            }

            public static void FailedSendingServiceStatusPing(ILogger logger, Exception exception)
            {
                _failedSendingServiceStatusPing(logger, exception);
            }

            public static void IgnoreSendingMessageToInactiveEndpoint(ILogger logger, Type messageType, HubServiceEndpoint endpoint)
            {
                _ignoreSendingMessageToInactiveEndpoint(logger, messageType.Name, endpoint, endpoint.Hub, null);
            }

            public static void ReceivedServiceStatusPing(ILogger logger, bool isActive, HubServiceEndpoint endpoint)
            {
                _receivedServiceStatusPing(logger, isActive, endpoint, endpoint.Hub, null);
            }
        }
    }
}<|MERGE_RESOLUTION|>--- conflicted
+++ resolved
@@ -13,11 +13,6 @@
     internal class WeakServiceConnectionContainer : ServiceConnectionContainerBase
     {
         private const int CheckWindow = 5;
-<<<<<<< HEAD
-=======
-        private static readonly TimeSpan DefaultGetServiceStatusInterval = TimeSpan.FromSeconds(Constants.DefaultStatusPingIntervalInSeconds);
-        private static readonly long DefaultGetServiceStatusTicks = DefaultGetServiceStatusInterval.Seconds * Stopwatch.Frequency;
->>>>>>> 8aba3d23
         private static readonly TimeSpan CheckTimeSpan = TimeSpan.FromMinutes(10);
 
         private readonly object _lock = new object();

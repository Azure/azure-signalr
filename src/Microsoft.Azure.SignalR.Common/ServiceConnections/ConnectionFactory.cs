--- conflicted
+++ resolved
@@ -28,13 +28,8 @@
         public ConnectionFactory(string hubName, IServiceEndpointProvider provider, IServerNameProvider nameProvider, ILoggerFactory loggerFactory)
         {
             _provider = provider ?? throw new ArgumentNullException(nameof(provider));
-<<<<<<< HEAD
             _loggerFactory = loggerFactory == null ? (ILoggerFactory)NullLoggerFactory.Instance : new GracefulLoggerFactory(loggerFactory);
-            _userId = GenerateServerName();
-=======
-            _loggerFactory = loggerFactory;
             _userId = nameProvider?.GetName();
->>>>>>> 149b696a
             _hubName = hubName;
         }
 
@@ -88,14 +83,6 @@
             }
 
             return ((HttpConnection)connection).DisposeAsync();
-        }
-<<<<<<< HEAD
-
-        private static string GenerateServerName()
-        {
-            // Use the machine name for convenient diagnostics, but add a guid to make it unique.
-            // Example: MyServerName_02db60e5fab243b890a847fa5c4dcb29
-            return $"{Environment.MachineName}_{Guid.NewGuid():N}";
         }
 
         private sealed class GracefulLoggerFactory : ILoggerFactory
@@ -160,7 +147,5 @@
                 }
             }
         }
-=======
->>>>>>> 149b696a
     }
 }
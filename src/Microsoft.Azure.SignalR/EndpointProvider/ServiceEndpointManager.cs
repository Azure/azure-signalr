--- conflicted
+++ resolved
@@ -43,81 +43,7 @@
         {
             Log.DetectConfigurationChanges(_logger);
 
-<<<<<<< HEAD
-            // synchronize scale for quick and clean status sync
-            ReloadServiceEndpoints(options.Endpoints);
-        }
-
-        private Task ReloadServiceEndpoints(ServiceEndpoint[] serviceEndpoints)
-        {
-            return ReloadServiceEndpointsAsync(serviceEndpoints);
-        }
-
-        // TODO: make public for non hot-reload plans
-        private async Task ReloadServiceEndpointsAsync(ServiceEndpoint[] serviceEndpoints)
-        {
-            // Reset local cache and validate result
-            var endpoints = GetValuableEndpoints(serviceEndpoints);
-            if (endpoints.Length == 0)
-            {
-                Log.EndpointNotFound(_logger);
-                return;
-            }
-            Endpoints = endpoints;
-
-            var updatedEndpoints = GetChangedEndpoints(Endpoints);
-
-            await RenameSerivceEndpoints(updatedEndpoints.RenamedEndpoints);
-
-            using (var addCts = new CancellationTokenSource(_scaleTimeout))
-            {
-                if (!await WaitTaskOrTimeout(AddServiceEndpointsAsync(updatedEndpoints.AddedEndpoints, addCts.Token), addCts))
-                {
-                    Log.TimeoutAddEndpoints(_logger);
-                }
-            }
-
-            using (var removeCts = new CancellationTokenSource(_scaleTimeout))
-            {
-                if (!await WaitTaskOrTimeout(RemoveServiceEndpointsAsync(updatedEndpoints.RemovedEndpoints, removeCts.Token), removeCts))
-                {
-                    Log.TimeoutRemoveEndpoints(_logger);
-                }
-            }
-
-            _endpointsStore = Endpoints;
-
-            Log.CompleteUpdateEndpoints(_logger);
-        }
-
-        private (IReadOnlyList<ServiceEndpoint> AddedEndpoints, 
-            IReadOnlyList<ServiceEndpoint> RemovedEndpoints,
-            IReadOnlyList<ServiceEndpoint> RenamedEndpoints)
-            GetChangedEndpoints(IEnumerable<ServiceEndpoint> updatedEndpoints)
-        {
-            var originalEndpoints = _endpointsStore;
-            var addedEndpoints = updatedEndpoints.Except(originalEndpoints, new ServiceEndpointWeakComparer()).ToList();
-            var removedEndpoints = originalEndpoints.Except(updatedEndpoints, new ServiceEndpointWeakComparer()).ToList();
-
-            var renamedEndpoints = updatedEndpoints.Except(originalEndpoints).Except(addedEndpoints).ToList();
-
-            return (AddedEndpoints: addedEndpoints, RemovedEndpoints: removedEndpoints, RenamedEndpoints: renamedEndpoints);
-        }
-
-        private static async Task<bool> WaitTaskOrTimeout(Task task, CancellationTokenSource cts)
-        {
-            var completed = await Task.WhenAny(task, Task.Delay(Timeout.InfiniteTimeSpan, cts.Token));
-
-            if (completed == task)
-            {
-                return true;
-            }
-
-            cts.Cancel();
-            return false;
-=======
             ReloadServiceEndpointsAsync(options.Endpoints);
->>>>>>> 7d635008
         }
 
         // TODO: make public for non hot-reload plans
@@ -131,57 +57,10 @@
             private static readonly Action<ILogger, Exception> _detectEndpointChanges =
                 LoggerMessage.Define(LogLevel.Debug, new EventId(1, "DetectConfigurationChanges"), "Dected configuration changes in configuration, start live-scale.");
 
-<<<<<<< HEAD
-            private static readonly Action<ILogger, Exception> _endpointNotFound =
-                LoggerMessage.Define(LogLevel.Warning, new EventId(2, "EndpointNotFound"), "No connection string is specified. Skip scale operation.");
-
-            private static readonly Action<ILogger, Exception> _timeoutRenameEndpoints =
-                LoggerMessage.Define(LogLevel.Error, new EventId(3, "TimeoutRenameEndpoints"), "Timeout waiting for renaming endpoints.");
-
-            private static readonly Action<ILogger, Exception> _timeoutAddEndpoints =
-                LoggerMessage.Define(LogLevel.Error, new EventId(4, "TimeoutAddEndpoints"), "Timeout waiting for adding endpoints.");
-            
-            private static readonly Action<ILogger, Exception> _timeoutRemoveEndpoints =
-                LoggerMessage.Define(LogLevel.Error, new EventId(5, "TimeoutRemoveEndpoints"), "Timeout waiting for removing endpoints.");
-
-            private static readonly Action<ILogger, Exception> _completeUpdateEndpoints =
-                LoggerMessage.Define(LogLevel.Debug, new EventId(6, "CompleteUpdateEndpoints"), "Complete updating endpoints.");
-
-
-=======
->>>>>>> 7d635008
             public static void DetectConfigurationChanges(ILogger logger)
             {
                 _detectEndpointChanges(logger, null);
             }
-<<<<<<< HEAD
-
-            public static void EndpointNotFound(ILogger logger)
-            {
-                _endpointNotFound(logger, null);
-            }
-
-            public static void TimeoutRenameEndpoints(ILogger logger)
-            {
-                _timeoutRenameEndpoints(logger, null);
-            }
-
-            public static void TimeoutAddEndpoints(ILogger logger)
-            {
-                _timeoutAddEndpoints(logger, null);
-            }
-
-            public static void TimeoutRemoveEndpoints(ILogger logger)
-            {
-                _timeoutRemoveEndpoints(logger, null);
-            }
-
-            public static void CompleteUpdateEndpoints(ILogger logger)
-            {
-                _completeUpdateEndpoints(logger, null);
-            }
-=======
->>>>>>> 7d635008
         }
     }
 }
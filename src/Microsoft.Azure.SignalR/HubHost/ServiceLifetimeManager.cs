--- conflicted
+++ resolved
@@ -50,54 +50,7 @@
 
         public override Task SendConnectionAsync(string connectionId, string methodName, object[] args, CancellationToken cancellationToken = default)
         {
-<<<<<<< HEAD
-            if (IsInvalidArgument(connectionId) || IsInvalidArgument(methodName))
-            {
-                return Task.CompletedTask;
-            }
-
-            if (!_clientConnectionManager.ClientConnections.TryGetValue(connectionId, out var serviceConnectionContext))
-            {
-                // Connection isn't on this server so serialize to all protocols and send it to the service
-                return _serviceConnectionManager.WriteAsync(
-                    new MultiConnectionDataMessage(new[] { connectionId }, SerializeAllProtocols(methodName, args)));
-            }
-
-            var message = new InvocationMessage(methodName, args);
-
-            // Write directly to this connection
-            return serviceConnectionContext.HubConnectionContext.WriteAsync(message).AsTask();
-        }
-
-        public override Task SendConnectionsAsync(IReadOnlyList<string> connectionIds, string methodName, object[] args, CancellationToken cancellationToken = default)
-        {
-            if (IsInvalidArgument(connectionIds) || IsInvalidArgument(methodName))
-            {
-                return Task.CompletedTask;
-            }
-
-            return _serviceConnectionManager.WriteAsync(
-                new MultiConnectionDataMessage(connectionIds, SerializeAllProtocols(methodName, args)));
-        }
-
-        public override Task SendGroupAsync(string groupName, string methodName, object[] args, CancellationToken cancellationToken = default)
-        {
-            if (IsInvalidArgument(groupName) || IsInvalidArgument(methodName))
-            {
-                return Task.CompletedTask;
-            }
-
-            var message = new GroupBroadcastDataMessage(groupName, null, SerializeAllProtocols(methodName, args));
-
-            return _serviceConnectionManager.WriteAsync(message);
-        }
-
-        public override Task SendGroupsAsync(IReadOnlyList<string> groupNames, string methodName, object[] args, CancellationToken cancellationToken = default)
-        {
-            if (IsInvalidArgument(groupNames))
-=======
             if (IsInvalidArgument(connectionId))
->>>>>>> a0c3a659
             {
                 throw new ArgumentException(NullOrEmptyStringErrorMessage, nameof(connectionId));
             }
@@ -107,18 +60,7 @@
                 throw new ArgumentException(NullOrEmptyStringErrorMessage, nameof(methodName));
             }
 
-<<<<<<< HEAD
-            var message = new GroupBroadcastDataMessage(groupName, excludedIds, SerializeAllProtocols(methodName, args));
-
-            return _serviceConnectionManager.WriteAsync(message);
-        }
-
-        public override Task SendUserAsync(string userId, string methodName, object[] args, CancellationToken cancellationToken = default)
-        {
-            if (IsInvalidArgument(userId) || IsInvalidArgument(methodName))
-=======
             if (_clientConnectionManager.ClientConnections.TryGetValue(connectionId, out var serviceConnectionContext))
->>>>>>> a0c3a659
             {
                 var message = new InvocationMessage(methodName, args);
 
@@ -128,53 +70,7 @@
 
             return base.SendConnectionAsync(connectionId, methodName, args, cancellationToken);
 
-<<<<<<< HEAD
-        public override Task AddToGroupAsync(string connectionId, string groupName, CancellationToken cancellationToken = default)
-        {
-            if (IsInvalidArgument(connectionId) || IsInvalidArgument(groupName))
-            {
-                return Task.CompletedTask;
-            }
-
-            var message = new JoinGroupWithAckMessage(connectionId, groupName);
-
-            return _serviceConnectionManager.WriteAckableMessageAsync(message);
-        }
-
-        public override Task RemoveFromGroupAsync(string connectionId, string groupName, CancellationToken cancellationToken = default)
-        {
-            if (IsInvalidArgument(connectionId) || IsInvalidArgument(groupName))
-            {
-                return Task.CompletedTask;
-            }
-
-            var message = new LeaveGroupWithAckMessage(connectionId, groupName);
-
-            return _serviceConnectionManager.WriteAckableMessageAsync(message);
-        }
-
-        private static bool IsInvalidArgument(string value)
-        {
-            return string.IsNullOrEmpty(value);
-        }
-
-        private static bool IsInvalidArgument(IReadOnlyList<object> list)
-        {
-            return list == null || list.Count == 0;
-        }
-
-        private IDictionary<string, ReadOnlyMemory<byte>> SerializeAllProtocols(string method, object[] args)
-        {
-            var payloads = new Dictionary<string, ReadOnlyMemory<byte>>();
-            var message = new InvocationMessage(method, args);
-            foreach (var hubProtocol in _allProtocols)
-            {
-                payloads.Add(hubProtocol.Name, hubProtocol.GetMessageBytes(message));
-            }
-            return payloads;
-=======
             
->>>>>>> a0c3a659
         }
     }
 }
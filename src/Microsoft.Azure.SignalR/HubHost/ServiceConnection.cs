﻿// Copyright (c) Microsoft. All rights reserved.
// Licensed under the MIT license. See LICENSE file in the project root for full license information.

using System;
using System.Collections.Concurrent;
using System.Collections.Generic;
using System.Linq;
using System.Threading.Tasks;
using Microsoft.AspNetCore.Connections;
using Microsoft.Azure.SignalR.Protocol;
using Microsoft.Extensions.Logging;

namespace Microsoft.Azure.SignalR
{
    internal partial class ServiceConnection : ServiceConnectionBase
    {
        private const string ClientConnectionCountInHub = "#clientInHub";
        private const string ClientConnectionCountInServiceConnection = "#client";

        private readonly IConnectionFactory _connectionFactory;
        private readonly IClientConnectionFactory _clientConnectionFactory;
        private readonly IClientConnectionManager _clientConnectionManager;

        private readonly ConcurrentDictionary<string, string> _connectionIds =
            new ConcurrentDictionary<string, string>(StringComparer.Ordinal);
        private readonly string[] _pingMessages =
            new string[4] { ClientConnectionCountInHub, null, ClientConnectionCountInServiceConnection, null };

        private readonly ConnectionDelegate _connectionDelegate;

        public ServiceConnection(IServiceProtocol serviceProtocol,
                                 IClientConnectionManager clientConnectionManager,
                                 IConnectionFactory connectionFactory, 
                                 ILoggerFactory loggerFactory,
                                 ConnectionDelegate connectionDelegate,
                                 IClientConnectionFactory clientConnectionFactory,
                                 string connectionId,
<<<<<<< HEAD
                                 int type,
                                 string target,
                                 Func<string, Task> onDemandGenerator) :
            base(serviceProtocol, loggerFactory.CreateLogger<ServiceConnection>(), connectionId, type, target, onDemandGenerator)
=======
                                 ServerConnectionType connectionType = ServerConnectionType.Default) :
            base(serviceProtocol, loggerFactory.CreateLogger<ServiceConnection>(), connectionId, connectionType)
>>>>>>> 05d6055c
        {
            _clientConnectionManager = clientConnectionManager;
            _connectionFactory = connectionFactory;
            _connectionDelegate = connectionDelegate;
            _clientConnectionFactory = clientConnectionFactory;
        }

        protected override Task<ConnectionContext> CreateConnection()
        {
            return _connectionFactory.ConnectAsync(TransferFormat.Binary, ConnectionId);
        }

        protected override Task DisposeConnection()
        {
            var connection = ConnectionContext;
            ConnectionContext = null;
            return _connectionFactory.DisposeAsync(connection);
        }

        protected override async Task CleanupConnections()
        {
            try
            {
                if (_connectionIds.Count == 0)
                {
                    return;
                }
                await Task.WhenAll(_connectionIds.Select(s => PerformDisconnectAsyncCore(s.Key, false)));
            }
            catch (Exception ex)
            {
                Log.FailedToCleanupConnections(Logger, ex);
            }
        }

        protected override ReadOnlyMemory<byte> GetPingMessage()
        {
            _pingMessages[1] = _clientConnectionManager.ClientConnections.Count.ToString();
            _pingMessages[3] = _connectionIds.Count.ToString();

            return ServiceProtocol.GetMessageBytes(
                new PingMessage
                {
                    Messages = _pingMessages
                });
        }

        private async Task ProcessOutgoingMessagesAsync(ServiceConnectionContext connection)
        {
            try
            {
                while (true)
                {
                    var result = await connection.Application.Input.ReadAsync();
                    var buffer = result.Buffer;
                    if (!buffer.IsEmpty)
                    {
                        try
                        {
                            // Forward the message to the service
                            await WriteAsync(new ConnectionDataMessage(connection.ConnectionId, buffer));
                        }
                        catch (Exception ex)
                        {
                            Log.ErrorSendingMessage(Logger, ex);
                        }
                    }

                    if (result.IsCompleted)
                    {
                        // This connection ended (the application itself shut down) we should remove it from the list of connections
                        break;
                    }

                    connection.Application.Input.AdvanceTo(buffer.End);
                }
                connection.Application.Input.Complete();
            }
            catch (Exception ex)
            {
                // The exception means applicaion fail to process input anymore
                // Cancel any pending flush so that we can quit and perform disconnect
                // Here is abort close and WaitOnApplicationTask will send close message to notify client to disconnect
                Log.SendLoopStopped(Logger, connection.ConnectionId, ex);
                connection.Application.Output.CancelPendingFlush();
                connection.Application.Input.Complete();
                await PerformDisconnectAsyncCore(connection.ConnectionId, true);
            }
        }

        private void AddClientConnection(ServiceConnectionContext connection)
        {
            _clientConnectionManager.AddClientConnection(connection);
            _connectionIds.TryAdd(connection.ConnectionId, connection.ConnectionId);
        }

        private void RemoveClientConnection(string connectionId)
        {
            _clientConnectionManager.RemoveClientConnection(connectionId);
            _connectionIds.TryRemove(connectionId, out _);
        }

        protected override Task OnConnectedAsync(OpenConnectionMessage message)
        {
            var connection = _clientConnectionFactory.CreateConnection(message);
            AddClientConnection(connection);
            Log.ConnectedStarting(Logger, connection.ConnectionId);

            // Execute the application code
            connection.ApplicationTask = _connectionDelegate(connection);

            // Writing from the application to the service
            _ = ProcessOutgoingMessagesAsync(connection);

            // Waiting for the application to shutdown so we can clean up the connection
            _ = WaitOnApplicationTask(connection);
            return Task.CompletedTask;
        }

        private async Task WaitOnApplicationTask(ServiceConnectionContext connection)
        {
            Exception exception = null;

            try
            {
                // Wait for the application task to complete
                await connection.ApplicationTask;
            }
            catch (Exception ex)
            {
                // Capture the exception to communicate it to the transport (this isn't strictly required)
                exception = ex;
            }
            finally
            {
                // Close the transport side since the application is no longer running
                connection.Transport.Output.Complete(exception);
                connection.Transport.Input.Complete();
            }

            // If we aren't already aborted, we send the abort message to the service
            if (connection.AbortOnClose)
            {
                // Inform the Service that we will remove the client because SignalR told us it is disconnected.
                var serviceMessage = new CloseConnectionMessage(connection.ConnectionId, errorMessage: "");
                await WriteAsync(serviceMessage);
                Log.CloseConnection(Logger, connection.ConnectionId);
            }
        }

        protected override Task OnDisconnectedAsync(CloseConnectionMessage closeConnectionMessage)
        {
            var connectionId = closeConnectionMessage.ConnectionId;
            return PerformDisconnectAsyncCore(connectionId, false);
        }

        private async Task PerformDisconnectAsyncCore(string connectionId, bool abortOnClose)
        {
            if (_clientConnectionManager.ClientConnections.TryGetValue(connectionId, out var connection))
            {
                // In normal close, service already knows the client is closed, no need to be informed.
                connection.AbortOnClose = abortOnClose;

                // We're done writing to the application output
                connection.Application.Output.Complete();

                // Wait on the application task to complete
                try
                {
                    await connection.ApplicationTask;
                }
                catch (Exception ex)
                {
                    Log.ApplicaitonTaskFailed(Logger, ex);
                }
            }
            // Close this connection gracefully then remove it from the list,
            // this will trigger the hub shutdown logic appropriately
            RemoveClientConnection(connectionId);
            Log.ConnectedEnding(Logger, connectionId);
        }

        protected override async Task OnMessageAsync(ConnectionDataMessage connectionDataMessage)
        {
            if (_clientConnectionManager.ClientConnections.TryGetValue(connectionDataMessage.ConnectionId, out var connection))
            {
                try
                {
                    var payload = connectionDataMessage.Payload;
                    Log.WriteMessageToApplication(Logger, payload.Length, connectionDataMessage.ConnectionId);

                    if (payload.IsSingleSegment)
                    {
                        // Write the raw connection payload to the pipe let the upstream handle it
                        await connection.Application.Output.WriteAsync(payload.First);
                    }
                    else
                    {
                        var position = payload.Start;
                        while (connectionDataMessage.Payload.TryGet(ref position, out var memory))
                        {
                            await connection.Application.Output.WriteAsync(memory);
                        }
                    }
                }
                catch (Exception ex)
                {
                    Log.FailToWriteMessageToApplication(Logger, connectionDataMessage.ConnectionId, ex);
                }
            }
            else
            {
                // Unexpected error
                Log.ReceivedMessageForNonExistentConnection(Logger, connectionDataMessage.ConnectionId);
            }
        }
    }
}<|MERGE_RESOLUTION|>--- conflicted
+++ resolved
@@ -35,15 +35,8 @@
                                  ConnectionDelegate connectionDelegate,
                                  IClientConnectionFactory clientConnectionFactory,
                                  string connectionId,
-<<<<<<< HEAD
-                                 int type,
-                                 string target,
-                                 Func<string, Task> onDemandGenerator) :
-            base(serviceProtocol, loggerFactory.CreateLogger<ServiceConnection>(), connectionId, type, target, onDemandGenerator)
-=======
                                  ServerConnectionType connectionType = ServerConnectionType.Default) :
             base(serviceProtocol, loggerFactory.CreateLogger<ServiceConnection>(), connectionId, connectionType)
->>>>>>> 05d6055c
         {
             _clientConnectionManager = clientConnectionManager;
             _connectionFactory = connectionFactory;

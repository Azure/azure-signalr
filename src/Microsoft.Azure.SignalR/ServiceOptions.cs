// Copyright (c) Microsoft. All rights reserved.
// Licensed under the MIT license. See LICENSE file in the project root for full license information.

using System;
using System.Collections.Generic;
using System.Net;
using System.Security.Claims;
using Microsoft.AspNetCore.Http;
using Microsoft.IdentityModel.Tokens;

namespace Microsoft.Azure.SignalR
{
    /// <summary>
    /// Configurable options when using Azure SignalR Service.
    /// </summary>
    public class ServiceOptions : IServiceEndpointOptions
    {
        /// <summary>
        /// Gets or sets the connection string of Azure SignalR Service instance.
        /// </summary>
        public string ConnectionString { get; set; }

        /// <summary>
        /// Gets or sets the total number of connections from SDK to Azure SignalR Service. Default value is 5.
        /// </summary>
        public int ConnectionCount { get; set; } = 5;

        /// <summary>
        /// Gets or sets the prefix to apply to each hub name
        /// </summary>
        public string ApplicationName { get; set; }

        /// <summary>
        /// Gets or sets the func to generate claims from <see cref="HttpContext" />.
        /// The claims will be included in the auto-generated token for clients.
        /// </summary>
        public Func<HttpContext, IEnumerable<Claim>> ClaimsProvider { get; set; } = null;

        /// <summary>
        /// Gets or sets the lifetime of auto-generated access token, which will be used to authenticate with Azure SignalR Service.
        /// Default value is one hour.
        /// </summary>
<<<<<<< HEAD
        public TimeSpan AccessTokenLifetime { get; set; } = Constants.Periods.DefaultAccessTokenLifetime;
=======
        public TimeSpan AccessTokenLifetime { get; set; } = Constants.DefaultAccessTokenLifetime;

        /// <summary>
        /// Gets or sets the access token generate algorithm, supports <see cref="SecurityAlgorithms.HmacSha256"/> or <see cref="SecurityAlgorithms.HmacSha512"/>
        /// Default value is <see cref="SecurityAlgorithms.HmacSha256"/>
        /// </summary>
        public AccessTokenAlgorithm AccessTokenAlgorithm { get; set; } = AccessTokenAlgorithm.HS256;
>>>>>>> 0464c3f8

        /// <summary>
        /// Gets or sets list of endpoints
        /// </summary>
        public ServiceEndpoint[] Endpoints { get; set; }

        /// <summary>
        /// Specifies the mode for server sticky, when client is always routed to the server which it first /negotiate with, we call it "server sticky mode".
        /// By default it is disabled
        /// </summary>
        public ServerStickyMode ServerStickyMode { get; set; } = ServerStickyMode.Disabled;

        /// <summary>
        /// Specifies if server will shutdown gracefully. 
        /// Default value is false.
        /// </summary>
        internal bool EnableGracefulShutdown { get; set; } = false;

        /// <summary>
        /// Specifies the timeout of a graceful shutdown process (in seconds). 
        /// Default value is 30 seconds.
        /// </summary>
        internal TimeSpan ServerShutdownTimeout { get; set; } = Constants.Periods.DefaultShutdownTimeout;

        /// <summary>
        /// Specifies if the client-connection assigned to this server can be migrated to another server.
        /// Default value is 0.
        /// 1: Only migrate client-connection if server was shutdown gracefully.
        /// 2: Migrate client-connection even if server-connection was accidentally dropped. (Potential data losses)
        /// </summary>
        internal ServerConnectionMigrationLevel MigrationLevel { get; set; } = ServerConnectionMigrationLevel.Off;

        /// <summary>
        /// Gets or sets the proxy used when ServiceEndpoint will attempt to connect to Azure SignalR.
        /// </summary>
        public IWebProxy Proxy { get; set; }

        /// <summary>
        /// Gets or sets timeout waiting when scale multiple Azure SignalR Service endpoints.
        /// Default value is 5 minutes
        /// </summary>
        internal TimeSpan ServiceScaleTimeout { get; set; } = Constants.Periods.DefaultScaleTimeout;
    }
}<|MERGE_RESOLUTION|>--- conflicted
+++ resolved
@@ -40,17 +40,13 @@
         /// Gets or sets the lifetime of auto-generated access token, which will be used to authenticate with Azure SignalR Service.
         /// Default value is one hour.
         /// </summary>
-<<<<<<< HEAD
         public TimeSpan AccessTokenLifetime { get; set; } = Constants.Periods.DefaultAccessTokenLifetime;
-=======
-        public TimeSpan AccessTokenLifetime { get; set; } = Constants.DefaultAccessTokenLifetime;
 
         /// <summary>
         /// Gets or sets the access token generate algorithm, supports <see cref="SecurityAlgorithms.HmacSha256"/> or <see cref="SecurityAlgorithms.HmacSha512"/>
         /// Default value is <see cref="SecurityAlgorithms.HmacSha256"/>
         /// </summary>
         public AccessTokenAlgorithm AccessTokenAlgorithm { get; set; } = AccessTokenAlgorithm.HS256;
->>>>>>> 0464c3f8
 
         /// <summary>
         /// Gets or sets list of endpoints

﻿// Copyright (c) Microsoft. All rights reserved.
// Licensed under the MIT license. See LICENSE file in the project root for full license information.

using System;
using System.Collections.Generic;
using System.Threading.Tasks;
using Microsoft.AspNet.SignalR;
using Microsoft.Azure.SignalR.Common;
using Microsoft.Azure.SignalR.Protocol;
using Microsoft.Extensions.Logging;
using Microsoft.Extensions.Options;

namespace Microsoft.Azure.SignalR.AspNet
{
    internal class ConnectionFactory
    {
        private readonly ServiceOptions _options;
        private readonly ILoggerFactory _loggerFactory;
        private readonly ILogger<ConnectionFactory> _logger;
        private readonly IReadOnlyList<string> _hubNames;
        private readonly IServiceConnectionManager _serviceConnectionManager;
        private readonly IClientConnectionManager _clientConnectionManager;
        private readonly IServiceProtocol _protocol;
        private readonly IServiceEndpointManager _serviceEndpointManager;
        private readonly string _name;

        public ConnectionFactory(IReadOnlyList<string> hubNames, IServiceProtocol protocol,
            IServiceConnectionManager serviceConnectionManager, IClientConnectionManager clientConnectionManager,
            IServiceEndpointManager serviceEndpointManager,
            IOptions<ServiceOptions> options, ILoggerFactory loggerFactory)
        {
            _hubNames = hubNames;
            _name = $"{nameof(ConnectionFactory)}[{string.Join(",", hubNames)}]";
            _loggerFactory = loggerFactory;
            _protocol = protocol ?? throw new ArgumentNullException(nameof(protocol));
            _serviceConnectionManager = serviceConnectionManager ?? throw new ArgumentNullException(nameof(serviceConnectionManager));
            _clientConnectionManager = clientConnectionManager ?? throw new ArgumentNullException(nameof(clientConnectionManager));
            _options = options?.Value;
            _serviceEndpointManager = serviceEndpointManager ?? throw new ArgumentNullException(nameof(serviceEndpointManager));
            _logger = _loggerFactory.CreateLogger<ConnectionFactory>();
        }

        public Task StartAsync()
        {
            var endpoints = _serviceEndpointManager.GetAvailableEndpoints();
            if (endpoints.Count == 0)
            {
                throw new AzureSignalRException("No available endpoints.");
            }

            // TODO: support multiple endpoints
            var provider = _serviceEndpointManager.GetEndpointProvider(endpoints[0]);

            _serviceConnectionManager.Initialize(
<<<<<<< HEAD
                (hub, container) => GetServiceConnection(hub, ServerConnectionType.Default, String.Empty, target => OnDemandGenerator(container, hub, target)),
=======
                hub =>
                {
                    var connectionFactory = new ServiceConnectionFactory(hub, provider, _loggerFactory);
                    return new ServiceConnection(hub, Guid.NewGuid().ToString(), _protocol, connectionFactory, _clientConnectionManager, _logger);
                },
>>>>>>> 4845635b
                _options.ConnectionCount);

            Log.StartingConnection(_logger, _name, _options.ConnectionCount, _hubNames.Count);

            return _serviceConnectionManager.StartAsync();
        }

<<<<<<< HEAD
        private Task OnDemandGenerator(IServiceConnectionContainer container, string hub, string target)
        {
            var connection = GetServiceConnection(hub, ServerConnectionType.OnDemand, target, innerTarget => OnDemandGenerator(container, hub, target));
            container.AddServiceConnection(connection);
            return connection.StartAsync();
        }

        private ServiceConnection GetServiceConnection(string hub, ServerConnectionType type, string target, Func<string, Task> onDemandGenerator)
        {
            return new ServiceConnection(hub, Guid.NewGuid().ToString(), _protocol, this, _clientConnectionManager,
                _logger, target, onDemandGenerator, type);
        }

        private Uri GetServiceUrl(string connectionId, string hubName, IServiceEndpointProvider provider)
        {
            var baseUri = new UriBuilder(provider.GetServerEndpoint(hubName));
            var query = "cid=" + connectionId;
            if (baseUri.Query != null && baseUri.Query.Length > 1)
            {
                baseUri.Query = baseUri.Query.Substring(1) + "&" + query;
            }
            else
            {
                baseUri.Query = query;
            }
            return baseUri.Uri;
        }

        private static string GenerateServerName()
        {
            // Use the machine name for convenient diagnostics, but add a guid to make it unique.
            // Example: MyServerName_02db60e5fab243b890a847fa5c4dcb29
            return $"{Environment.MachineName}_{Guid.NewGuid():N}";
        }

=======
>>>>>>> 4845635b
        private static class Log
        {
            private static readonly Action<ILogger, string, int, int, Exception> _startingConnection =
                LoggerMessage.Define<string, int, int>(LogLevel.Debug, new EventId(1, "StartingConnection"), "Starting {name} with {hubCount} hubs and {connectionCount} per hub connections...");

            public static void StartingConnection(ILogger logger, string name, int connectionCount, int hubCount)
            {
                _startingConnection(logger, name, connectionCount, hubCount, null);
            }
        }
    }
}<|MERGE_RESOLUTION|>--- conflicted
+++ resolved
@@ -52,15 +52,11 @@
             var provider = _serviceEndpointManager.GetEndpointProvider(endpoints[0]);
 
             _serviceConnectionManager.Initialize(
-<<<<<<< HEAD
-                (hub, container) => GetServiceConnection(hub, ServerConnectionType.Default, String.Empty, target => OnDemandGenerator(container, hub, target)),
-=======
                 hub =>
                 {
                     var connectionFactory = new ServiceConnectionFactory(hub, provider, _loggerFactory);
                     return new ServiceConnection(hub, Guid.NewGuid().ToString(), _protocol, connectionFactory, _clientConnectionManager, _logger);
                 },
->>>>>>> 4845635b
                 _options.ConnectionCount);
 
             Log.StartingConnection(_logger, _name, _options.ConnectionCount, _hubNames.Count);
@@ -68,7 +64,6 @@
             return _serviceConnectionManager.StartAsync();
         }
 
-<<<<<<< HEAD
         private Task OnDemandGenerator(IServiceConnectionContainer container, string hub, string target)
         {
             var connection = GetServiceConnection(hub, ServerConnectionType.OnDemand, target, innerTarget => OnDemandGenerator(container, hub, target));
@@ -104,8 +99,6 @@
             return $"{Environment.MachineName}_{Guid.NewGuid():N}";
         }
 
-=======
->>>>>>> 4845635b
         private static class Log
         {
             private static readonly Action<ILogger, string, int, int, Exception> _startingConnection =

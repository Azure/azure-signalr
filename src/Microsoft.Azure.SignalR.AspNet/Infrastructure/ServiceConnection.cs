﻿// Copyright (c) Microsoft. All rights reserved.
// Licensed under the MIT license. See LICENSE file in the project root for full license information.

using System;
using System.Buffers;
using System.Collections.Concurrent;
using System.Linq;
using System.Runtime.InteropServices;
using System.Text;
using System.Threading.Channels;
using System.Threading.Tasks;
using Microsoft.AspNetCore.Connections;
using Microsoft.Azure.SignalR.Protocol;
using Microsoft.Extensions.Logging;

namespace Microsoft.Azure.SignalR.AspNet
{
    internal partial class ServiceConnection : ServiceConnectionBase
    {
        private const string ReconnectMessage = "asrs:reconnect";
        private readonly ConcurrentDictionary<string, ClientContext> _clientConnections = new ConcurrentDictionary<string, ClientContext>(StringComparer.Ordinal);

        public string HubName { get; }
        private readonly IConnectionFactory _connectionFactory;
        private readonly IClientConnectionManager _clientConnectionManager;

        public ServiceConnection(
            string hubName,
            string connectionId,
            IServiceProtocol serviceProtocol,
            IConnectionFactory connectionFactory,
            IClientConnectionManager clientConnectionManager,
            ILogger logger,
            string target,
            Func<string, Task> onDemandGenerator,
            ServerConnectionType connectionType = ServerConnectionType.Default)
            : base(serviceProtocol, logger, connectionId, connectionType, target, onDemandGenerator)
        {
            HubName = hubName;
            _connectionFactory = connectionFactory;
            _clientConnectionManager = clientConnectionManager;
        }

        protected override Task<ConnectionContext> CreateConnection()
        {
<<<<<<< HEAD
            return _connectionFactory.ConnectAsync(TransferFormat.Binary, ConnectionId, HubName);
=======
            return _connectionFactory.ConnectAsync(TransferFormat.Binary, ConnectionId);
>>>>>>> 4845635b
        }

        protected override Task DisposeConnection()
        {
            var connection = ConnectionContext;
            ConnectionContext = null;
            return _connectionFactory.DisposeAsync(connection);
        }

        protected override Task CleanupConnections()
        {
            try
            {
                foreach(var connection in _clientConnections)
                {
                    PerformDisconnectCore(connection.Key);
                }
            }
            catch (Exception ex)
            {
                Log.FailedToCleanupConnections(Logger, ex);
            }
            return Task.CompletedTask;
        }

        protected override async Task OnConnectedAsync(OpenConnectionMessage openConnectionMessage)
        {
            // Create empty transport with only channel for async processing messages
            var connectionId = openConnectionMessage.ConnectionId;
            var clientContext = new ClientContext();
            try
            {
                await clientContext.Output.WriteAsync(openConnectionMessage);
                if(!_clientConnections.TryAdd(connectionId, clientContext))
                {
                    Log.DuplicateConnectionId(Logger, connectionId, null);
                    throw new ArgumentException("ConnectionId already exists.");
                }

                // Writing from the application to the service
                _ = ProcessMessageAsync(connectionId);
            }
            catch (Exception e)
            {
                // Fail to write initial open connection message to channel
                Log.ConnectedStartingFailed(Logger, connectionId, e);
                // Close channel and notify client to close connection
                clientContext.Output.TryComplete();
                await WriteAsync(new CloseConnectionMessage(connectionId, e.Message));
            }
        }

        protected override async Task OnDisconnectedAsync(CloseConnectionMessage closeConnectionMessage)
        {
            var connectionId = closeConnectionMessage.ConnectionId;
            if (_clientConnections.TryGetValue(connectionId, out var clientContext))
            {
                try
                {
                    await clientContext.Output.WriteAsync(closeConnectionMessage);
                }
                catch (Exception e)
                {
                    Log.FailToWriteMessageToApplication(Logger, connectionId, e);
                }
            }
        }

        protected override async Task OnMessageAsync(ConnectionDataMessage connectionDataMessage)
        {
            var connectionId = connectionDataMessage.ConnectionId;
            if (_clientConnections.TryGetValue(connectionId, out var clientContext))
            {
                try
                {
                    await clientContext.Output.WriteAsync(connectionDataMessage);
                }
                catch (Exception e)
                {
                    Log.FailToWriteMessageToApplication(Logger, connectionId, e);
                }
            }
        }

        private void PerformDisconnectCore(string connectionId)
        {
            if (_clientConnections.TryRemove(connectionId, out var clientContext))
            {
                clientContext.Output.TryComplete();
                clientContext.Transport.OnDisconnected();
            }

            Log.ConnectedEnding(Logger, connectionId);
        }

        private async Task OnConnectedAsyncCore(ClientContext clientContext, OpenConnectionMessage message)
        {
            var connectionId = message.ConnectionId;
            try
            {
                clientContext.Transport = _clientConnectionManager.CreateConnection(message, this);
                Log.ConnectedStarting(Logger, connectionId);
            }
            catch (Exception e)
            {
                Log.ConnectedStartingFailed(Logger, connectionId, e);
                PerformDisconnectCore(connectionId);
                await WriteAsync(new CloseConnectionMessage(connectionId, e.Message));
            }
        }

        private void ProcessOutgoingMessages(ClientContext clientContext, ConnectionDataMessage connectionDataMessage)
        {
            var connectionId = connectionDataMessage.ConnectionId;
            try
            {
                var payload = connectionDataMessage.Payload;
                Log.WriteMessageToApplication(Logger, payload.Length, connectionId);
                var message = GetString(payload);
                if (message == ReconnectMessage)
                {
                    clientContext.Transport.Reconnected?.Invoke();
                }
                else
                {
                    clientContext.Transport.OnReceived(message);
                }
            }
            catch (Exception e)
            {
                Log.FailToWriteMessageToApplication(Logger, connectionDataMessage.ConnectionId, e);
            }
        }

        private async Task ProcessMessageAsync(string connectionId)
        {
            // Check if channel is created.
            if (_clientConnections.TryGetValue(connectionId, out var clientContext))
            {
                try
                {
                    // Check if channel is closed.
                    while (await clientContext.Input.WaitToReadAsync())
                    {
                        while (clientContext.Input.TryRead(out var serviceMessage))
                        {
                            switch (serviceMessage)
                            {
                                case OpenConnectionMessage openConnectionMessage:
                                    await OnConnectedAsyncCore(clientContext, openConnectionMessage);
                                    break;
                                case CloseConnectionMessage closeConnectionMessage:
                                    PerformDisconnectCore(closeConnectionMessage.ConnectionId);
                                    return;
                                case ConnectionDataMessage connectionDataMessage:
                                    ProcessOutgoingMessages(clientContext, connectionDataMessage);
                                    break;
                                default:
                                    break;
                            }
                        }
                    }
                }
                catch (Exception e)
                {
                    // Internal exception is already catched and here only for channel exception.
                    // Notify client to disconnect.
                    Log.SendLoopStopped(Logger, connectionId, e);
                    PerformDisconnectCore(connectionId);
                    await WriteAsync(new CloseConnectionMessage(connectionId, e.Message));
                }
            }
        }

        private static string GetString(ReadOnlySequence<byte> buffer)
        {
            if (buffer.IsSingleSegment)
            {
                MemoryMarshal.TryGetArray(buffer.First, out var segment);
                return Encoding.UTF8.GetString(segment.Array, segment.Offset, segment.Count);
            }

            return Encoding.UTF8.GetString(buffer.ToArray());
        }
        
        private sealed class ClientContext
        {
            public ClientContext()
            {
                var channel = Channel.CreateUnbounded<ServiceMessage>();
                Input = channel.Reader;
                Output = channel.Writer;
            }

            public IServiceTransport Transport { get; set; }

            public ChannelReader<ServiceMessage> Input { get; }
            
            public ChannelWriter<ServiceMessage> Output { get; }
        }
    }
}<|MERGE_RESOLUTION|>--- conflicted
+++ resolved
@@ -43,11 +43,7 @@
 
         protected override Task<ConnectionContext> CreateConnection()
         {
-<<<<<<< HEAD
             return _connectionFactory.ConnectAsync(TransferFormat.Binary, ConnectionId, HubName);
-=======
-            return _connectionFactory.ConnectAsync(TransferFormat.Binary, ConnectionId);
->>>>>>> 4845635b
         }
 
         protected override Task DisposeConnection()

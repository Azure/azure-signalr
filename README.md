# Azure SignalR Service SDK for .NET

Azure SignalR Service SDK for .NET helps you to instantly build Azure applications with real-time messaging functionality, taking advantage of scalable cloud computing resources.

This repository contains the open source subset of the .NET SDK.

## Build Status

[![Travis build status](https://img.shields.io/travis/Azure/azure-signalr.svg?label=travis-ci&branch=dev&style=flat-square)](https://travis-ci.org/Azure/azure-signalr/branches)
[![AppVeyor build status](https://img.shields.io/appveyor/ci/vicancy/azure-signalr/dev.svg?label=appveyor&style=flat-square)](https://ci.appveyor.com/project/vicancy/azure-signalr)

## Nuget Packages

Package Name | Target Framework | NuGet | MyGet
---|---|---|---
Microsoft.Azure.SignalR | .NET Standard 2.0 | [![NuGet](https://img.shields.io/nuget/v/Microsoft.Azure.SignalR.svg)](https://www.nuget.org/packages/Microsoft.Azure.SignalR) | [![MyGet](https://img.shields.io/myget/azure-signalr-dev/v/Microsoft.Azure.SignalR.svg)](https://www.myget.org/feed/azure-signalr-dev/package/nuget/Microsoft.Azure.SignalR)
Microsoft.Azure.SignalR.Protocols | .NET Standard 2.0 | [![NuGet](https://img.shields.io/nuget/v/Microsoft.Azure.SignalR.Protocols.svg)](https://www.nuget.org/packages/Microsoft.Azure.SignalR.Protocols) | [![MyGet](https://img.shields.io/myget/azure-signalr-dev/v/Microsoft.Azure.SignalR.Protocols.svg)](https://www.myget.org/feed/azure-signalr-dev/package/nuget/Microsoft.Azure.SignalR.Protocols)

## Getting Started

Azure SignalR Service is based on [ASP.NET Core SignalR](https://github.com/aspnet/SignalR) framework. And SignalR Service SDK also depends on ASP.NET Core SignalR packages. If you are not familiar with ASP.NET Core SignalR yet, we recommend you to read [ASP.NET Core SignalR's documentation](https://docs.microsoft.com/en-us/aspnet/core/signalr/) first.

Follow the tutorial at [here](https://aka.ms/signalr_service_doc) to get started with Azure SignalR Service.

More samples on how to use Azure SignalR Service can be found at [here](https://github.com/aspnet/AzureSignalR-samples/).

## Next Steps

For more information, see the following resources.

<<<<<<< HEAD
- [Azure SignalR Service Internals](./docs/internal.md)
=======
- [Use SignalR Service](./docs/use-signalr-service.md)
>>>>>>> df08721c
- [REST API support](./docs/rest-api.md)

## Developer Getting Started

### Building from source

Run `build.cmd` or `build.sh` without arguments for a complete build including tests.
See [Building documents](https://github.com/aspnet/Home/wiki/Building-from-source) for more details.


### Contributing

This project welcomes contributions and suggestions.  Most contributions require you to agree to a
Contributor License Agreement (CLA) declaring that you have the right to, and actually do, grant us
the rights to use your contribution. For details, visit https://cla.microsoft.com.

When you submit a pull request, a CLA-bot will automatically determine whether you need to provide
a CLA and decorate the PR appropriately (e.g., label, comment). Simply follow the instructions
provided by the bot. You will only need to do this once across all repos using our CLA.

This project has adopted the [Microsoft Open Source Code of Conduct](https://opensource.microsoft.com/codeofconduct/).
For more information see the [Code of Conduct FAQ](https://opensource.microsoft.com/codeofconduct/faq/) or
contact [opencode@microsoft.com](mailto:opencode@microsoft.com) with any additional questions or comments.<|MERGE_RESOLUTION|>--- conflicted
+++ resolved
@@ -28,12 +28,9 @@
 
 For more information, see the following resources.
 
-<<<<<<< HEAD
+- [Use Azure SignalR Service](./docs/use-signalr-service.md)
+- [REST API support](./docs/rest-api.md)
 - [Azure SignalR Service Internals](./docs/internal.md)
-=======
-- [Use SignalR Service](./docs/use-signalr-service.md)
->>>>>>> df08721c
-- [REST API support](./docs/rest-api.md)
 
 ## Developer Getting Started
 

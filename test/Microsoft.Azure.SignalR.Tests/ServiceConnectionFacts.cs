// Copyright (c) Microsoft. All rights reserved.
// Licensed under the MIT license. See LICENSE file in the project root for full license information.

using System;
using System.Buffers;
using System.Collections.Generic;
using System.IO.Pipelines;
using System.Text;
using System.Threading;
using System.Threading.Tasks;
<<<<<<< HEAD
using Microsoft.AspNetCore.Connections;
using Microsoft.Azure.SignalR.Protocol;
using Microsoft.Azure.SignalR.Tests.Infrastructure;
=======
using Microsoft.AspNetCore.Http.Connections;
using Microsoft.Azure.SignalR.Protocol;
using Microsoft.Extensions.Primitives;
>>>>>>> 9ab17f46
using Xunit;

namespace Microsoft.Azure.SignalR.Tests
{
    public class ServiceConnectionFacts
    {
        private static readonly ServiceProtocol Protocol = new ServiceProtocol();

        [Fact]
        public async Task ServiceConnectionStartsConnection()
        {
            var connectionId1 = Guid.NewGuid().ToString("N");
            var connectionId2 = Guid.NewGuid().ToString("N");

            var proxy = new ServiceConnectionProxy();

            var serverTask = proxy.WaitForServerConnectionAsync(1);
            _ =  proxy.StartAsync();
            await serverTask.OrTimeout();


            Assert.Empty(proxy.ClientConnectionManager.ClientConnections);

            // Wait for the connection to appear, we need to do this before
            // sending the message to avoid races
            var connection1Task = proxy.WaitForConnectionAsync(connectionId1);

            // Create a new client connection
            await proxy.WriteMessageAsync(new OpenConnectionMessage(connectionId1, null));

            var connection1 = await connection1Task.OrTimeout();

            Assert.Single(proxy.ClientConnectionManager.ClientConnections);

            var httpContext1 = connection1.GetHttpContext();
            Assert.NotNull(httpContext1);
            Assert.Empty(httpContext1.Request.Headers);
            Assert.Empty(httpContext1.Request.Query);

            // Wait for the connection to appear
            var connectionTask2 = proxy.WaitForConnectionAsync(connectionId2);

            // Create another client connection
            const string headerKey1 = "custom-header-1";
            const string headerValue1 = "custom-value-1";
            const string headerKey2 = "custom-header-2";
            var headerValue2 = new[] {"custom-value-2a", "custom-value-2b"};
            const string headerKey3 = "custom-header-3";
            var headerValue3 = new[] {"custom-value-3a", "custom-value-3b", "custom-value-3c"};
            
            await proxy.WriteMessageAsync(new OpenConnectionMessage(connectionId2, null, new Dictionary<string, StringValues> 
            {
                {headerKey1, headerValue1},
                {headerKey2, headerValue2},
                {headerKey3, headerValue3}
            }, "?customQuery1=customValue1&customQuery2=customValue2"));

            var connection2 = await connectionTask2.OrTimeout();

            Assert.Equal(2, proxy.ClientConnectionManager.ClientConnections.Count);

            var httpContext2 = connection2.GetHttpContext();
            Assert.NotNull(httpContext2);
            Assert.Equal(3, httpContext2.Request.Headers.Count);
            Assert.Equal(headerValue1, httpContext2.Request.Headers[headerKey1]);
            Assert.Equal(headerValue2, httpContext2.Request.Headers[headerKey2]);
            Assert.Equal(headerValue3, httpContext2.Request.Headers[headerKey3]);
            Assert.Equal(2, httpContext2.Request.Query.Count);
            Assert.Equal("customValue1", httpContext2.Request.Query["customQuery1"]);
            Assert.Equal("customValue2", httpContext2.Request.Query["customQuery2"]);

            // Send a message to client 1
            await proxy.WriteMessageAsync(new ConnectionDataMessage(connectionId1, Encoding.ASCII.GetBytes("Hello")));

            var item = await connection1.Transport.Input.ReadSingleAsync().OrTimeout();

            Assert.Equal("Hello", Encoding.ASCII.GetString(item));

            var connection1CloseTask = proxy.WaitForConnectionCloseAsync(connectionId1);

            // Close client 1
            await proxy.WriteMessageAsync(new CloseConnectionMessage(connectionId1, null));

            await connection1CloseTask.OrTimeout();

            Assert.Single(proxy.ClientConnectionManager.ClientConnections);

            // Close client 2
            var connection2CloseTask = proxy.WaitForConnectionCloseAsync(connectionId2);

            await proxy.WriteMessageAsync(new CloseConnectionMessage(connectionId2, null));

            await connection2CloseTask.OrTimeout();

            Assert.Empty(proxy.ClientConnectionManager.ClientConnections);

            proxy.Stop();
        }

        [Fact]
        public async Task ClosingConnectionSendsCloseMessage()
        {
            var proxy = new ServiceConnectionProxy(context =>
            {
                // Just let the connection end immediately
                return Task.CompletedTask;
            });

            var serverTask = proxy.WaitForServerConnectionAsync(1);
            _ = proxy.StartAsync();
            await serverTask.OrTimeout();

            var task = proxy.WaitForConnectionAsync("1");

            await proxy.WriteMessageAsync(new OpenConnectionMessage("1", null));

            var connection = await task.OrTimeout();

            var message = await ReadServiceMessageAsync<CloseConnectionMessage>(proxy.ConnectionContext.Application.Input);
            Assert.Equal(message.ConnectionId, connection.ConnectionId);

            proxy.Stop();
        }

        [Fact]
        public async Task WritingMessagesFromConnectionGetsSentAsConnectionData()
        {
            var proxy = new ServiceConnectionProxy();

            var serverTask = proxy.WaitForServerConnectionAsync(1);
            _ = proxy.StartAsync();
            await serverTask.OrTimeout();

            var task = proxy.WaitForConnectionAsync("1");

            await proxy.WriteMessageAsync(new OpenConnectionMessage("1", null));

            var connection = await task.OrTimeout();

            await connection.Transport.Output.WriteAsync(Encoding.ASCII.GetBytes("Hello World"));

            var message = await ReadServiceMessageAsync<ConnectionDataMessage>(proxy.ConnectionContext.Application.Input);
            Assert.Equal(message.ConnectionId, connection.ConnectionId);
            Assert.Equal("Hello World", Encoding.ASCII.GetString(message.Payload.ToArray()));

            proxy.Stop();
        }

        [Fact]
        public async Task WritingMultiSegmentMessageConnectionMessageWritesSingleMessage()
        {
            // 10 byte segment size
            var clientPipeOptions = new PipeOptions(minimumSegmentSize: 10);
            var proxy = new ServiceConnectionProxy(clientPipeOptions: clientPipeOptions);

            var serverTask = proxy.WaitForServerConnectionAsync(1);
            _ = proxy.StartAsync();
            await serverTask.OrTimeout();

            var task = proxy.WaitForConnectionAsync("1");

            await proxy.WriteMessageAsync(new OpenConnectionMessage("1", null));

            var connection = await task.OrTimeout();
            var outputMessage = "This message should be more than 10 bytes";

            await connection.Transport.Output.WriteAsync(Encoding.ASCII.GetBytes(outputMessage));

            var message = await ReadServiceMessageAsync<ConnectionDataMessage>(proxy.ConnectionContext.Application.Input);
            Assert.Equal(message.ConnectionId, connection.ConnectionId);
            Assert.Equal(outputMessage, Encoding.ASCII.GetString(message.Payload.ToArray()));

            proxy.Stop();
        }

        [Fact]
        public async Task ServiceConnectionSendsPingMessage()
        {
            var proxy = new ServiceConnectionProxy();

            var serverTask = proxy.WaitForServerConnectionAsync(1);
            _ = proxy.StartAsync();
            await serverTask.OrTimeout();

            // Check more than once since it happens periodically
            for (int i = 0; i < 2; i++)
            {
                await ReadServiceMessageAsync<PingMessage>(proxy.ConnectionContext.Application.Input, 6000);
            }

            proxy.Stop();
        }

        // Test when keepalive failed
        [Fact]
        public async Task ServiceReconnectWhenKeepaliveFailed()
        {
            var proxy = new ServiceConnectionProxy();

            var serverTask = proxy.WaitForServerConnectionAsync(1);
            _ = proxy.StartAsync();
            await serverTask.OrTimeout();

            // Wait for 35s to make the server side timeout
            // Assert the server will reconnect
            var serverTask2 = proxy.WaitForServerConnectionAsync(2);
            Assert.False(Task.WaitAll(new[] { serverTask2 }, TimeSpan.FromSeconds(1)));

            await Task.Delay(TimeSpan.FromSeconds(35));

            await serverTask2.OrTimeout();
        }

        // Test when ConnectAsync throws Exception
        [Fact]
        public async Task ServiceReconnectWhenConnectionAsyncThrowException()
        {
            var connectionContext = new TestConnection();
            var connectionFactory = new ConnectionFactoryForReconnection(connectionContext);

            var proxy = new ServiceConnectionProxy(connectionContext: connectionContext,
                connectionFactory: connectionFactory);
            ((ConnectionFactoryForReconnection)proxy.ConnectionFactory).SetProxy(proxy);

            var serverTask = proxy.WaitForServerConnectionAsync(1);
            _ = proxy.StartAsync();
            await serverTask.OrTimeout();

            var connectionId = Guid.NewGuid().ToString("N");

            var connectionTask = proxy.WaitForConnectionAsync(connectionId);
            await proxy.WriteMessageAsync(new OpenConnectionMessage(connectionId, null));
            await connectionTask.OrTimeout();
        }

        // Test when Handshake return ErrorMessage
        [Fact]
        public async Task ServiceReconnectWhenHandshakeErrorMessage()
        {
            var proxy = new ServiceConnectionProxy(handshakeMessageFactory: new TestHandshakeMessageFactory("Got Error"));

            var serverTask = proxy.WaitForServerConnectionAsync(1);
            _ = proxy.StartAsync();
            await serverTask.OrTimeout();

            var connectionId = Guid.NewGuid().ToString("N");
            var connectionTask = proxy.WaitForConnectionAsync(connectionId);

            await proxy.WriteMessageAsync(new OpenConnectionMessage(connectionId, null));
            
            // Connection exits so the Task should be timeout
            Assert.False(Task.WaitAll(new[] {connectionTask}, TimeSpan.FromSeconds(1)));
        }

        // Test when Handshake throws Exception
        [Fact]
        public async Task ServiceReconnectWhenHandshakeThrowException()
        {
            var proxy = new ServiceConnectionProxy(handshakeMessageFactory: new HandshakeMessageFactoryForReconnection());

            // Throw exception for 3 times and will be success in the 4th retry
            var serverTask = proxy.WaitForServerConnectionAsync(4);
            _ = proxy.StartAsync();
            await serverTask.OrTimeout();

            var connectionId = Guid.NewGuid().ToString("N");

            var connectionTask = proxy.WaitForConnectionAsync(connectionId);
            await proxy.WriteMessageAsync(new OpenConnectionMessage(connectionId, null));
            await connectionTask.OrTimeout();
        }

        // Test when Connection throws Exception
        [Fact]
        public async Task ServiceReconnectWhenConnectionThrowException()
        {
            var connection = new TestConnection();
            var proxy = new ServiceConnectionProxy(connectionContext: connection);

            var serverTask1 = proxy.WaitForServerConnectionAsync(1);
            _ = proxy.StartAsync();
            await serverTask1.OrTimeout();

            // Try to wait the second handshake after reconnection
            var serverTask2 = proxy.WaitForServerConnectionAsync(2);
            Assert.False(Task.WaitAll(new[] { serverTask2 }, TimeSpan.FromSeconds(1)));

            // Dispose the connection, then server will throw exception and reconnect
            connection.Dispose();

            await serverTask2.OrTimeout();

            // Verify the server connection works well
            var connectionId = Guid.NewGuid().ToString("N");
            var connectionTask = proxy.WaitForConnectionAsync(connectionId);
            await proxy.WriteMessageAsync(new OpenConnectionMessage(connectionId, null));

            await connectionTask.OrTimeout();
        }

        private async Task<T> ReadServiceMessageAsync<T>(PipeReader input, int timeout = 5000) where T : ServiceMessage
        {
            var data = await input.ReadSingleAsync().OrTimeout(timeout);
            var buffer = new ReadOnlySequence<byte>(data);
            Assert.True(Protocol.TryParseMessage(ref buffer, out var message));
            return Assert.IsType<T>(message);
        }

        private class ConnectionFactoryForReconnection : IConnectionFactory
        {
            private readonly ConnectionContext _connection;

            private const int RestartCountMax = 3;

            private int _currentRestartCount = 0;

            private ServiceConnectionProxy _proxy;

            public ConnectionFactoryForReconnection(ConnectionContext connection)
            {
                _connection = connection;
            }

            public void SetProxy(ServiceConnectionProxy proxy)
            {
                _proxy = proxy;
            }

            public Task<ConnectionContext> ConnectAsync(TransferFormat transferFormat, string connectionId, CancellationToken cancellationToken = default)
            {
                // Throw exception to test reconnection
                if (_currentRestartCount < RestartCountMax)
                {
                    _currentRestartCount = _currentRestartCount + 1;
                    throw new Exception();
                }

                _ = _proxy.HandshakeAsync();
                return Task.FromResult(_connection);
            }

            public Task DisposeAsync(ConnectionContext connection)
            {
                return Task.CompletedTask;
            }
        }

        private class HandshakeMessageFactoryForReconnection : IHandshakeMessageFactory
        {
            private const int RestartCountMax = 3;

            private int _currentRestartCount = 0;

            public ServiceMessage GetHandshakeResponseMessage()
            {
                if (_currentRestartCount < RestartCountMax)
                {
                    _currentRestartCount = _currentRestartCount + 1;
                    return new BroadcastDataMessage(null);
                }

                return new HandshakeResponseMessage();
            }
        }
    }
}
<|MERGE_RESOLUTION|>--- conflicted
+++ resolved
@@ -1,385 +1,381 @@
-// Copyright (c) Microsoft. All rights reserved.
-// Licensed under the MIT license. See LICENSE file in the project root for full license information.
-
-using System;
-using System.Buffers;
-using System.Collections.Generic;
-using System.IO.Pipelines;
-using System.Text;
-using System.Threading;
-using System.Threading.Tasks;
-<<<<<<< HEAD
-using Microsoft.AspNetCore.Connections;
-using Microsoft.Azure.SignalR.Protocol;
-using Microsoft.Azure.SignalR.Tests.Infrastructure;
-=======
-using Microsoft.AspNetCore.Http.Connections;
-using Microsoft.Azure.SignalR.Protocol;
-using Microsoft.Extensions.Primitives;
->>>>>>> 9ab17f46
-using Xunit;
-
-namespace Microsoft.Azure.SignalR.Tests
-{
-    public class ServiceConnectionFacts
-    {
-        private static readonly ServiceProtocol Protocol = new ServiceProtocol();
-
-        [Fact]
-        public async Task ServiceConnectionStartsConnection()
-        {
-            var connectionId1 = Guid.NewGuid().ToString("N");
-            var connectionId2 = Guid.NewGuid().ToString("N");
-
-            var proxy = new ServiceConnectionProxy();
-
-            var serverTask = proxy.WaitForServerConnectionAsync(1);
-            _ =  proxy.StartAsync();
-            await serverTask.OrTimeout();
-
-
-            Assert.Empty(proxy.ClientConnectionManager.ClientConnections);
-
-            // Wait for the connection to appear, we need to do this before
-            // sending the message to avoid races
-            var connection1Task = proxy.WaitForConnectionAsync(connectionId1);
-
-            // Create a new client connection
-            await proxy.WriteMessageAsync(new OpenConnectionMessage(connectionId1, null));
-
-            var connection1 = await connection1Task.OrTimeout();
-
-            Assert.Single(proxy.ClientConnectionManager.ClientConnections);
-
-            var httpContext1 = connection1.GetHttpContext();
-            Assert.NotNull(httpContext1);
-            Assert.Empty(httpContext1.Request.Headers);
-            Assert.Empty(httpContext1.Request.Query);
-
-            // Wait for the connection to appear
-            var connectionTask2 = proxy.WaitForConnectionAsync(connectionId2);
-
-            // Create another client connection
-            const string headerKey1 = "custom-header-1";
-            const string headerValue1 = "custom-value-1";
-            const string headerKey2 = "custom-header-2";
-            var headerValue2 = new[] {"custom-value-2a", "custom-value-2b"};
-            const string headerKey3 = "custom-header-3";
-            var headerValue3 = new[] {"custom-value-3a", "custom-value-3b", "custom-value-3c"};
-            
-            await proxy.WriteMessageAsync(new OpenConnectionMessage(connectionId2, null, new Dictionary<string, StringValues> 
-            {
-                {headerKey1, headerValue1},
-                {headerKey2, headerValue2},
-                {headerKey3, headerValue3}
-            }, "?customQuery1=customValue1&customQuery2=customValue2"));
-
-            var connection2 = await connectionTask2.OrTimeout();
-
-            Assert.Equal(2, proxy.ClientConnectionManager.ClientConnections.Count);
-
-            var httpContext2 = connection2.GetHttpContext();
-            Assert.NotNull(httpContext2);
-            Assert.Equal(3, httpContext2.Request.Headers.Count);
-            Assert.Equal(headerValue1, httpContext2.Request.Headers[headerKey1]);
-            Assert.Equal(headerValue2, httpContext2.Request.Headers[headerKey2]);
-            Assert.Equal(headerValue3, httpContext2.Request.Headers[headerKey3]);
-            Assert.Equal(2, httpContext2.Request.Query.Count);
-            Assert.Equal("customValue1", httpContext2.Request.Query["customQuery1"]);
-            Assert.Equal("customValue2", httpContext2.Request.Query["customQuery2"]);
-
-            // Send a message to client 1
-            await proxy.WriteMessageAsync(new ConnectionDataMessage(connectionId1, Encoding.ASCII.GetBytes("Hello")));
-
-            var item = await connection1.Transport.Input.ReadSingleAsync().OrTimeout();
-
-            Assert.Equal("Hello", Encoding.ASCII.GetString(item));
-
-            var connection1CloseTask = proxy.WaitForConnectionCloseAsync(connectionId1);
-
-            // Close client 1
-            await proxy.WriteMessageAsync(new CloseConnectionMessage(connectionId1, null));
-
-            await connection1CloseTask.OrTimeout();
-
-            Assert.Single(proxy.ClientConnectionManager.ClientConnections);
-
-            // Close client 2
-            var connection2CloseTask = proxy.WaitForConnectionCloseAsync(connectionId2);
-
-            await proxy.WriteMessageAsync(new CloseConnectionMessage(connectionId2, null));
-
-            await connection2CloseTask.OrTimeout();
-
-            Assert.Empty(proxy.ClientConnectionManager.ClientConnections);
-
-            proxy.Stop();
-        }
-
-        [Fact]
-        public async Task ClosingConnectionSendsCloseMessage()
-        {
-            var proxy = new ServiceConnectionProxy(context =>
-            {
-                // Just let the connection end immediately
-                return Task.CompletedTask;
-            });
-
-            var serverTask = proxy.WaitForServerConnectionAsync(1);
-            _ = proxy.StartAsync();
-            await serverTask.OrTimeout();
-
-            var task = proxy.WaitForConnectionAsync("1");
-
-            await proxy.WriteMessageAsync(new OpenConnectionMessage("1", null));
-
-            var connection = await task.OrTimeout();
-
-            var message = await ReadServiceMessageAsync<CloseConnectionMessage>(proxy.ConnectionContext.Application.Input);
-            Assert.Equal(message.ConnectionId, connection.ConnectionId);
-
-            proxy.Stop();
-        }
-
-        [Fact]
-        public async Task WritingMessagesFromConnectionGetsSentAsConnectionData()
-        {
-            var proxy = new ServiceConnectionProxy();
-
-            var serverTask = proxy.WaitForServerConnectionAsync(1);
-            _ = proxy.StartAsync();
-            await serverTask.OrTimeout();
-
-            var task = proxy.WaitForConnectionAsync("1");
-
-            await proxy.WriteMessageAsync(new OpenConnectionMessage("1", null));
-
-            var connection = await task.OrTimeout();
-
-            await connection.Transport.Output.WriteAsync(Encoding.ASCII.GetBytes("Hello World"));
-
-            var message = await ReadServiceMessageAsync<ConnectionDataMessage>(proxy.ConnectionContext.Application.Input);
-            Assert.Equal(message.ConnectionId, connection.ConnectionId);
-            Assert.Equal("Hello World", Encoding.ASCII.GetString(message.Payload.ToArray()));
-
-            proxy.Stop();
-        }
-
-        [Fact]
-        public async Task WritingMultiSegmentMessageConnectionMessageWritesSingleMessage()
-        {
-            // 10 byte segment size
-            var clientPipeOptions = new PipeOptions(minimumSegmentSize: 10);
-            var proxy = new ServiceConnectionProxy(clientPipeOptions: clientPipeOptions);
-
-            var serverTask = proxy.WaitForServerConnectionAsync(1);
-            _ = proxy.StartAsync();
-            await serverTask.OrTimeout();
-
-            var task = proxy.WaitForConnectionAsync("1");
-
-            await proxy.WriteMessageAsync(new OpenConnectionMessage("1", null));
-
-            var connection = await task.OrTimeout();
-            var outputMessage = "This message should be more than 10 bytes";
-
-            await connection.Transport.Output.WriteAsync(Encoding.ASCII.GetBytes(outputMessage));
-
-            var message = await ReadServiceMessageAsync<ConnectionDataMessage>(proxy.ConnectionContext.Application.Input);
-            Assert.Equal(message.ConnectionId, connection.ConnectionId);
-            Assert.Equal(outputMessage, Encoding.ASCII.GetString(message.Payload.ToArray()));
-
-            proxy.Stop();
-        }
-
-        [Fact]
-        public async Task ServiceConnectionSendsPingMessage()
-        {
-            var proxy = new ServiceConnectionProxy();
-
-            var serverTask = proxy.WaitForServerConnectionAsync(1);
-            _ = proxy.StartAsync();
-            await serverTask.OrTimeout();
-
-            // Check more than once since it happens periodically
-            for (int i = 0; i < 2; i++)
-            {
-                await ReadServiceMessageAsync<PingMessage>(proxy.ConnectionContext.Application.Input, 6000);
-            }
-
-            proxy.Stop();
-        }
-
-        // Test when keepalive failed
-        [Fact]
-        public async Task ServiceReconnectWhenKeepaliveFailed()
-        {
-            var proxy = new ServiceConnectionProxy();
-
-            var serverTask = proxy.WaitForServerConnectionAsync(1);
-            _ = proxy.StartAsync();
-            await serverTask.OrTimeout();
-
-            // Wait for 35s to make the server side timeout
-            // Assert the server will reconnect
-            var serverTask2 = proxy.WaitForServerConnectionAsync(2);
-            Assert.False(Task.WaitAll(new[] { serverTask2 }, TimeSpan.FromSeconds(1)));
-
-            await Task.Delay(TimeSpan.FromSeconds(35));
-
-            await serverTask2.OrTimeout();
-        }
-
-        // Test when ConnectAsync throws Exception
-        [Fact]
-        public async Task ServiceReconnectWhenConnectionAsyncThrowException()
-        {
-            var connectionContext = new TestConnection();
-            var connectionFactory = new ConnectionFactoryForReconnection(connectionContext);
-
-            var proxy = new ServiceConnectionProxy(connectionContext: connectionContext,
-                connectionFactory: connectionFactory);
-            ((ConnectionFactoryForReconnection)proxy.ConnectionFactory).SetProxy(proxy);
-
-            var serverTask = proxy.WaitForServerConnectionAsync(1);
-            _ = proxy.StartAsync();
-            await serverTask.OrTimeout();
-
-            var connectionId = Guid.NewGuid().ToString("N");
-
-            var connectionTask = proxy.WaitForConnectionAsync(connectionId);
-            await proxy.WriteMessageAsync(new OpenConnectionMessage(connectionId, null));
-            await connectionTask.OrTimeout();
-        }
-
-        // Test when Handshake return ErrorMessage
-        [Fact]
-        public async Task ServiceReconnectWhenHandshakeErrorMessage()
-        {
-            var proxy = new ServiceConnectionProxy(handshakeMessageFactory: new TestHandshakeMessageFactory("Got Error"));
-
-            var serverTask = proxy.WaitForServerConnectionAsync(1);
-            _ = proxy.StartAsync();
-            await serverTask.OrTimeout();
-
-            var connectionId = Guid.NewGuid().ToString("N");
-            var connectionTask = proxy.WaitForConnectionAsync(connectionId);
-
-            await proxy.WriteMessageAsync(new OpenConnectionMessage(connectionId, null));
-            
-            // Connection exits so the Task should be timeout
-            Assert.False(Task.WaitAll(new[] {connectionTask}, TimeSpan.FromSeconds(1)));
-        }
-
-        // Test when Handshake throws Exception
-        [Fact]
-        public async Task ServiceReconnectWhenHandshakeThrowException()
-        {
-            var proxy = new ServiceConnectionProxy(handshakeMessageFactory: new HandshakeMessageFactoryForReconnection());
-
-            // Throw exception for 3 times and will be success in the 4th retry
-            var serverTask = proxy.WaitForServerConnectionAsync(4);
-            _ = proxy.StartAsync();
-            await serverTask.OrTimeout();
-
-            var connectionId = Guid.NewGuid().ToString("N");
-
-            var connectionTask = proxy.WaitForConnectionAsync(connectionId);
-            await proxy.WriteMessageAsync(new OpenConnectionMessage(connectionId, null));
-            await connectionTask.OrTimeout();
-        }
-
-        // Test when Connection throws Exception
-        [Fact]
-        public async Task ServiceReconnectWhenConnectionThrowException()
-        {
-            var connection = new TestConnection();
-            var proxy = new ServiceConnectionProxy(connectionContext: connection);
-
-            var serverTask1 = proxy.WaitForServerConnectionAsync(1);
-            _ = proxy.StartAsync();
-            await serverTask1.OrTimeout();
-
-            // Try to wait the second handshake after reconnection
-            var serverTask2 = proxy.WaitForServerConnectionAsync(2);
-            Assert.False(Task.WaitAll(new[] { serverTask2 }, TimeSpan.FromSeconds(1)));
-
-            // Dispose the connection, then server will throw exception and reconnect
-            connection.Dispose();
-
-            await serverTask2.OrTimeout();
-
-            // Verify the server connection works well
-            var connectionId = Guid.NewGuid().ToString("N");
-            var connectionTask = proxy.WaitForConnectionAsync(connectionId);
-            await proxy.WriteMessageAsync(new OpenConnectionMessage(connectionId, null));
-
-            await connectionTask.OrTimeout();
-        }
-
-        private async Task<T> ReadServiceMessageAsync<T>(PipeReader input, int timeout = 5000) where T : ServiceMessage
-        {
-            var data = await input.ReadSingleAsync().OrTimeout(timeout);
-            var buffer = new ReadOnlySequence<byte>(data);
-            Assert.True(Protocol.TryParseMessage(ref buffer, out var message));
-            return Assert.IsType<T>(message);
-        }
-
-        private class ConnectionFactoryForReconnection : IConnectionFactory
-        {
-            private readonly ConnectionContext _connection;
-
-            private const int RestartCountMax = 3;
-
-            private int _currentRestartCount = 0;
-
-            private ServiceConnectionProxy _proxy;
-
-            public ConnectionFactoryForReconnection(ConnectionContext connection)
-            {
-                _connection = connection;
-            }
-
-            public void SetProxy(ServiceConnectionProxy proxy)
-            {
-                _proxy = proxy;
-            }
-
-            public Task<ConnectionContext> ConnectAsync(TransferFormat transferFormat, string connectionId, CancellationToken cancellationToken = default)
-            {
-                // Throw exception to test reconnection
-                if (_currentRestartCount < RestartCountMax)
-                {
-                    _currentRestartCount = _currentRestartCount + 1;
-                    throw new Exception();
-                }
-
-                _ = _proxy.HandshakeAsync();
-                return Task.FromResult(_connection);
-            }
-
-            public Task DisposeAsync(ConnectionContext connection)
-            {
-                return Task.CompletedTask;
-            }
-        }
-
-        private class HandshakeMessageFactoryForReconnection : IHandshakeMessageFactory
-        {
-            private const int RestartCountMax = 3;
-
-            private int _currentRestartCount = 0;
-
-            public ServiceMessage GetHandshakeResponseMessage()
-            {
-                if (_currentRestartCount < RestartCountMax)
-                {
-                    _currentRestartCount = _currentRestartCount + 1;
-                    return new BroadcastDataMessage(null);
-                }
-
-                return new HandshakeResponseMessage();
-            }
-        }
-    }
-}
+// Copyright (c) Microsoft. All rights reserved.
+// Licensed under the MIT license. See LICENSE file in the project root for full license information.
+
+using System;
+using System.Buffers;
+using System.Collections.Generic;
+using System.IO.Pipelines;
+using System.Text;
+using System.Threading;
+using System.Threading.Tasks;
+using Microsoft.AspNetCore.Connections;
+using Microsoft.AspNetCore.Http.Connections;
+using Microsoft.Azure.SignalR.Protocol;
+using Microsoft.Extensions.Primitives;
+using Microsoft.Azure.SignalR.Tests.Infrastructure;
+using Xunit;
+
+namespace Microsoft.Azure.SignalR.Tests
+{
+    public class ServiceConnectionFacts
+    {
+        private static readonly ServiceProtocol Protocol = new ServiceProtocol();
+
+        [Fact]
+        public async Task ServiceConnectionStartsConnection()
+        {
+            var connectionId1 = Guid.NewGuid().ToString("N");
+            var connectionId2 = Guid.NewGuid().ToString("N");
+
+            var proxy = new ServiceConnectionProxy();
+
+            var serverTask = proxy.WaitForServerConnectionAsync(1);
+            _ =  proxy.StartAsync();
+            await serverTask.OrTimeout();
+
+
+            Assert.Empty(proxy.ClientConnectionManager.ClientConnections);
+
+            // Wait for the connection to appear, we need to do this before
+            // sending the message to avoid races
+            var connection1Task = proxy.WaitForConnectionAsync(connectionId1);
+
+            // Create a new client connection
+            await proxy.WriteMessageAsync(new OpenConnectionMessage(connectionId1, null));
+
+            var connection1 = await connection1Task.OrTimeout();
+
+            Assert.Single(proxy.ClientConnectionManager.ClientConnections);
+
+            var httpContext1 = connection1.GetHttpContext();
+            Assert.NotNull(httpContext1);
+            Assert.Empty(httpContext1.Request.Headers);
+            Assert.Empty(httpContext1.Request.Query);
+
+            // Wait for the connection to appear
+            var connectionTask2 = proxy.WaitForConnectionAsync(connectionId2);
+
+            // Create another client connection
+            const string headerKey1 = "custom-header-1";
+            const string headerValue1 = "custom-value-1";
+            const string headerKey2 = "custom-header-2";
+            var headerValue2 = new[] {"custom-value-2a", "custom-value-2b"};
+            const string headerKey3 = "custom-header-3";
+            var headerValue3 = new[] {"custom-value-3a", "custom-value-3b", "custom-value-3c"};
+            
+            await proxy.WriteMessageAsync(new OpenConnectionMessage(connectionId2, null, new Dictionary<string, StringValues> 
+            {
+                {headerKey1, headerValue1},
+                {headerKey2, headerValue2},
+                {headerKey3, headerValue3}
+            }, "?customQuery1=customValue1&customQuery2=customValue2"));
+
+            var connection2 = await connectionTask2.OrTimeout();
+
+            Assert.Equal(2, proxy.ClientConnectionManager.ClientConnections.Count);
+
+            var httpContext2 = connection2.GetHttpContext();
+            Assert.NotNull(httpContext2);
+            Assert.Equal(3, httpContext2.Request.Headers.Count);
+            Assert.Equal(headerValue1, httpContext2.Request.Headers[headerKey1]);
+            Assert.Equal(headerValue2, httpContext2.Request.Headers[headerKey2]);
+            Assert.Equal(headerValue3, httpContext2.Request.Headers[headerKey3]);
+            Assert.Equal(2, httpContext2.Request.Query.Count);
+            Assert.Equal("customValue1", httpContext2.Request.Query["customQuery1"]);
+            Assert.Equal("customValue2", httpContext2.Request.Query["customQuery2"]);
+
+            // Send a message to client 1
+            await proxy.WriteMessageAsync(new ConnectionDataMessage(connectionId1, Encoding.ASCII.GetBytes("Hello")));
+
+            var item = await connection1.Transport.Input.ReadSingleAsync().OrTimeout();
+
+            Assert.Equal("Hello", Encoding.ASCII.GetString(item));
+
+            var connection1CloseTask = proxy.WaitForConnectionCloseAsync(connectionId1);
+
+            // Close client 1
+            await proxy.WriteMessageAsync(new CloseConnectionMessage(connectionId1, null));
+
+            await connection1CloseTask.OrTimeout();
+
+            Assert.Single(proxy.ClientConnectionManager.ClientConnections);
+
+            // Close client 2
+            var connection2CloseTask = proxy.WaitForConnectionCloseAsync(connectionId2);
+
+            await proxy.WriteMessageAsync(new CloseConnectionMessage(connectionId2, null));
+
+            await connection2CloseTask.OrTimeout();
+
+            Assert.Empty(proxy.ClientConnectionManager.ClientConnections);
+
+            proxy.Stop();
+        }
+
+        [Fact]
+        public async Task ClosingConnectionSendsCloseMessage()
+        {
+            var proxy = new ServiceConnectionProxy(context =>
+            {
+                // Just let the connection end immediately
+                return Task.CompletedTask;
+            });
+
+            var serverTask = proxy.WaitForServerConnectionAsync(1);
+            _ = proxy.StartAsync();
+            await serverTask.OrTimeout();
+
+            var task = proxy.WaitForConnectionAsync("1");
+
+            await proxy.WriteMessageAsync(new OpenConnectionMessage("1", null));
+
+            var connection = await task.OrTimeout();
+
+            var message = await ReadServiceMessageAsync<CloseConnectionMessage>(proxy.ConnectionContext.Application.Input);
+            Assert.Equal(message.ConnectionId, connection.ConnectionId);
+
+            proxy.Stop();
+        }
+
+        [Fact]
+        public async Task WritingMessagesFromConnectionGetsSentAsConnectionData()
+        {
+            var proxy = new ServiceConnectionProxy();
+
+            var serverTask = proxy.WaitForServerConnectionAsync(1);
+            _ = proxy.StartAsync();
+            await serverTask.OrTimeout();
+
+            var task = proxy.WaitForConnectionAsync("1");
+
+            await proxy.WriteMessageAsync(new OpenConnectionMessage("1", null));
+
+            var connection = await task.OrTimeout();
+
+            await connection.Transport.Output.WriteAsync(Encoding.ASCII.GetBytes("Hello World"));
+
+            var message = await ReadServiceMessageAsync<ConnectionDataMessage>(proxy.ConnectionContext.Application.Input);
+            Assert.Equal(message.ConnectionId, connection.ConnectionId);
+            Assert.Equal("Hello World", Encoding.ASCII.GetString(message.Payload.ToArray()));
+
+            proxy.Stop();
+        }
+
+        [Fact]
+        public async Task WritingMultiSegmentMessageConnectionMessageWritesSingleMessage()
+        {
+            // 10 byte segment size
+            var clientPipeOptions = new PipeOptions(minimumSegmentSize: 10);
+            var proxy = new ServiceConnectionProxy(clientPipeOptions: clientPipeOptions);
+
+            var serverTask = proxy.WaitForServerConnectionAsync(1);
+            _ = proxy.StartAsync();
+            await serverTask.OrTimeout();
+
+            var task = proxy.WaitForConnectionAsync("1");
+
+            await proxy.WriteMessageAsync(new OpenConnectionMessage("1", null));
+
+            var connection = await task.OrTimeout();
+            var outputMessage = "This message should be more than 10 bytes";
+
+            await connection.Transport.Output.WriteAsync(Encoding.ASCII.GetBytes(outputMessage));
+
+            var message = await ReadServiceMessageAsync<ConnectionDataMessage>(proxy.ConnectionContext.Application.Input);
+            Assert.Equal(message.ConnectionId, connection.ConnectionId);
+            Assert.Equal(outputMessage, Encoding.ASCII.GetString(message.Payload.ToArray()));
+
+            proxy.Stop();
+        }
+
+        [Fact]
+        public async Task ServiceConnectionSendsPingMessage()
+        {
+            var proxy = new ServiceConnectionProxy();
+
+            var serverTask = proxy.WaitForServerConnectionAsync(1);
+            _ = proxy.StartAsync();
+            await serverTask.OrTimeout();
+
+            // Check more than once since it happens periodically
+            for (int i = 0; i < 2; i++)
+            {
+                await ReadServiceMessageAsync<PingMessage>(proxy.ConnectionContext.Application.Input, 6000);
+            }
+
+            proxy.Stop();
+        }
+
+        // Test when keepalive failed
+        [Fact]
+        public async Task ServiceReconnectWhenKeepaliveFailed()
+        {
+            var proxy = new ServiceConnectionProxy();
+
+            var serverTask = proxy.WaitForServerConnectionAsync(1);
+            _ = proxy.StartAsync();
+            await serverTask.OrTimeout();
+
+            // Wait for 35s to make the server side timeout
+            // Assert the server will reconnect
+            var serverTask2 = proxy.WaitForServerConnectionAsync(2);
+            Assert.False(Task.WaitAll(new[] { serverTask2 }, TimeSpan.FromSeconds(1)));
+
+            await Task.Delay(TimeSpan.FromSeconds(35));
+
+            await serverTask2.OrTimeout();
+        }
+
+        // Test when ConnectAsync throws Exception
+        [Fact]
+        public async Task ServiceReconnectWhenConnectionAsyncThrowException()
+        {
+            var connectionContext = new TestConnection();
+            var connectionFactory = new ConnectionFactoryForReconnection(connectionContext);
+
+            var proxy = new ServiceConnectionProxy(connectionContext: connectionContext,
+                connectionFactory: connectionFactory);
+            ((ConnectionFactoryForReconnection)proxy.ConnectionFactory).SetProxy(proxy);
+
+            var serverTask = proxy.WaitForServerConnectionAsync(1);
+            _ = proxy.StartAsync();
+            await serverTask.OrTimeout();
+
+            var connectionId = Guid.NewGuid().ToString("N");
+
+            var connectionTask = proxy.WaitForConnectionAsync(connectionId);
+            await proxy.WriteMessageAsync(new OpenConnectionMessage(connectionId, null));
+            await connectionTask.OrTimeout();
+        }
+
+        // Test when Handshake return ErrorMessage
+        [Fact]
+        public async Task ServiceReconnectWhenHandshakeErrorMessage()
+        {
+            var proxy = new ServiceConnectionProxy(handshakeMessageFactory: new TestHandshakeMessageFactory("Got Error"));
+
+            var serverTask = proxy.WaitForServerConnectionAsync(1);
+            _ = proxy.StartAsync();
+            await serverTask.OrTimeout();
+
+            var connectionId = Guid.NewGuid().ToString("N");
+            var connectionTask = proxy.WaitForConnectionAsync(connectionId);
+
+            await proxy.WriteMessageAsync(new OpenConnectionMessage(connectionId, null));
+            
+            // Connection exits so the Task should be timeout
+            Assert.False(Task.WaitAll(new[] {connectionTask}, TimeSpan.FromSeconds(1)));
+        }
+
+        // Test when Handshake throws Exception
+        [Fact]
+        public async Task ServiceReconnectWhenHandshakeThrowException()
+        {
+            var proxy = new ServiceConnectionProxy(handshakeMessageFactory: new HandshakeMessageFactoryForReconnection());
+
+            // Throw exception for 3 times and will be success in the 4th retry
+            var serverTask = proxy.WaitForServerConnectionAsync(4);
+            _ = proxy.StartAsync();
+            await serverTask.OrTimeout();
+
+            var connectionId = Guid.NewGuid().ToString("N");
+
+            var connectionTask = proxy.WaitForConnectionAsync(connectionId);
+            await proxy.WriteMessageAsync(new OpenConnectionMessage(connectionId, null));
+            await connectionTask.OrTimeout();
+        }
+
+        // Test when Connection throws Exception
+        [Fact]
+        public async Task ServiceReconnectWhenConnectionThrowException()
+        {
+            var connection = new TestConnection();
+            var proxy = new ServiceConnectionProxy(connectionContext: connection);
+
+            var serverTask1 = proxy.WaitForServerConnectionAsync(1);
+            _ = proxy.StartAsync();
+            await serverTask1.OrTimeout();
+
+            // Try to wait the second handshake after reconnection
+            var serverTask2 = proxy.WaitForServerConnectionAsync(2);
+            Assert.False(Task.WaitAll(new[] { serverTask2 }, TimeSpan.FromSeconds(1)));
+
+            // Dispose the connection, then server will throw exception and reconnect
+            connection.Dispose();
+
+            await serverTask2.OrTimeout();
+
+            // Verify the server connection works well
+            var connectionId = Guid.NewGuid().ToString("N");
+            var connectionTask = proxy.WaitForConnectionAsync(connectionId);
+            await proxy.WriteMessageAsync(new OpenConnectionMessage(connectionId, null));
+
+            await connectionTask.OrTimeout();
+        }
+
+        private async Task<T> ReadServiceMessageAsync<T>(PipeReader input, int timeout = 5000) where T : ServiceMessage
+        {
+            var data = await input.ReadSingleAsync().OrTimeout(timeout);
+            var buffer = new ReadOnlySequence<byte>(data);
+            Assert.True(Protocol.TryParseMessage(ref buffer, out var message));
+            return Assert.IsType<T>(message);
+        }
+
+        private class ConnectionFactoryForReconnection : IConnectionFactory
+        {
+            private readonly ConnectionContext _connection;
+
+            private const int RestartCountMax = 3;
+
+            private int _currentRestartCount = 0;
+
+            private ServiceConnectionProxy _proxy;
+
+            public ConnectionFactoryForReconnection(ConnectionContext connection)
+            {
+                _connection = connection;
+            }
+
+            public void SetProxy(ServiceConnectionProxy proxy)
+            {
+                _proxy = proxy;
+            }
+
+            public Task<ConnectionContext> ConnectAsync(TransferFormat transferFormat, string connectionId, CancellationToken cancellationToken = default)
+            {
+                // Throw exception to test reconnection
+                if (_currentRestartCount < RestartCountMax)
+                {
+                    _currentRestartCount = _currentRestartCount + 1;
+                    throw new Exception();
+                }
+
+                _ = _proxy.HandshakeAsync();
+                return Task.FromResult(_connection);
+            }
+
+            public Task DisposeAsync(ConnectionContext connection)
+            {
+                return Task.CompletedTask;
+            }
+        }
+
+        private class HandshakeMessageFactoryForReconnection : IHandshakeMessageFactory
+        {
+            private const int RestartCountMax = 3;
+
+            private int _currentRestartCount = 0;
+
+            public ServiceMessage GetHandshakeResponseMessage()
+            {
+                if (_currentRestartCount < RestartCountMax)
+                {
+                    _currentRestartCount = _currentRestartCount + 1;
+                    return new BroadcastDataMessage(null);
+                }
+
+                return new HandshakeResponseMessage();
+            }
+        }
+    }
+}
// Copyright (c) Microsoft. All rights reserved.
// Licensed under the MIT license. See LICENSE file in the project root for full license information.

using System;
using System.Buffers;
using System.Collections.Generic;
using System.IO.Pipelines;
using System.Linq;
using System.Net;
using System.Text;
using System.Threading.Tasks;
using Microsoft.AspNetCore.Http;
using Microsoft.AspNetCore.Http.Connections;
using Microsoft.Azure.SignalR.Common;
using Microsoft.Azure.SignalR.Protocol;
using Microsoft.Azure.SignalR.Tests.Common;
using Microsoft.Extensions.Logging;
using Microsoft.Extensions.Primitives;
using Xunit;
using Xunit.Abstractions;

namespace Microsoft.Azure.SignalR.Tests
{
    public class MultiEndpointServiceConnectionContainerTests : VerifiableLoggedTest
    {
        private const string ConnectionStringFormatter = "Endpoint={0};AccessKey=ABCDEFGHIJKLMNOPQRSTUVWXYZ0123456789;";
        private const string Url1 = "http://url1";
        private const string Url2 = "https://url2";
        private readonly string ConnectionString1 = string.Format(ConnectionStringFormatter, Url1);
        private readonly string ConnectionString2 = string.Format(ConnectionStringFormatter, Url2);
        private static readonly JoinGroupWithAckMessage DefaultGroupMessage = new JoinGroupWithAckMessage("a", "a", -1);

        public MultiEndpointServiceConnectionContainerTests(ITestOutputHelper output) : base(output)
        {
        }

        [Fact]
        public void TestGetRoutedEndpointsReturnDistinctResultForMultiMessages()
        {
            var endpoints = new[]
            {
                new ServiceEndpoint(ConnectionString1, EndpointType.Primary, "1"),
                new ServiceEndpoint(ConnectionString1, EndpointType.Primary, "2"),
                new ServiceEndpoint(ConnectionString2, EndpointType.Secondary, "11"),
                new ServiceEndpoint(ConnectionString2, EndpointType.Secondary, "12")
            };

            var sem = new TestServiceEndpointManager(endpoints);

            var router = new TestEndpointRouter();
            var container = new MultiEndpointServiceConnectionContainer(
                e => new TestBaseServiceConnectionContainer(new List<IServiceConnection> {
                new TestServiceConnection(),
                new TestServiceConnection(),
            }, e), sem, router, null);

            var result = container.GetRoutedEndpoints(new MultiGroupBroadcastDataMessage(new[] { "group1", "group2" }, null)).ToList();

            Assert.Equal(2, result.Count);

            result = container.GetRoutedEndpoints(new MultiUserDataMessage(new[] { "user1", "user2" }, null)).ToList();

            Assert.Equal(2, result.Count);
        }

        [Fact]
        public void TestEndpointManagerWithDuplicateEndpoints()
        {
            var sem = new TestServiceEndpointManager(
                new ServiceEndpoint(ConnectionString1, EndpointType.Primary, "1"),
                new ServiceEndpoint(ConnectionString1, EndpointType.Secondary, "2"),
                new ServiceEndpoint(ConnectionString2, EndpointType.Secondary, "11"),
                new ServiceEndpoint(ConnectionString2, EndpointType.Secondary, "12")
                );
            var endpoints = sem.Endpoints;
            Assert.Equal(2, endpoints.Length);
            Assert.Equal("1", endpoints[0].Name);
            Assert.Equal("11", endpoints[1].Name);

            var router = new TestEndpointRouter();
            var container = new MultiEndpointServiceConnectionContainer(
                e => new TestBaseServiceConnectionContainer(new List<IServiceConnection> {
                new TestServiceConnection(),
                new TestServiceConnection(),
            }, e), sem, router, null);

            Assert.Equal(2, container.Connections.Count);
        }

        [Fact]
        public void TestEndpointManagerWithDuplicateEndpointsAndConnectionStarted()
        {
            var sem = new TestServiceEndpointManager(
                new ServiceEndpoint(ConnectionString1, EndpointType.Primary, "1"),
                new ServiceEndpoint(ConnectionString1, EndpointType.Secondary, "2"),
                new ServiceEndpoint(ConnectionString2, EndpointType.Secondary, "11"),
                new ServiceEndpoint(ConnectionString2, EndpointType.Secondary, "12")
                );
            var endpoints = sem.Endpoints;
            Assert.Equal(2, endpoints.Length);
            Assert.Equal("1", endpoints[0].Name);
            Assert.Equal("11", endpoints[1].Name);

            var router = new TestEndpointRouter();
            var container = new MultiEndpointServiceConnectionContainer(
                e => new TestBaseServiceConnectionContainer(new List<IServiceConnection> {
                new TestServiceConnection(),
                new TestServiceConnection(),
            }, e), sem, router, null);

            // All the connections started
            _ = container.StartAsync();

            endpoints = container.GetOnlineEndpoints().ToArray();
            Assert.Equal(2, endpoints.Length);
            Assert.Equal("1", endpoints[0].Name);
            Assert.Equal("11", endpoints[1].Name);
            Assert.Equal(2, container.Connections.Count);
        }

        [Fact]
        public void TestContainerWithNoEndpointDontThrowFromBaseClass()
        {
            var manager = new TestServiceEndpointManager();
            var endpoints = manager.Endpoints;
            Assert.Empty(endpoints);
        }

        [Fact]
        public void TestContainerWithNoPrimaryEndpointDefinedThrows()
        {
            Assert.Throws<AzureSignalRNoPrimaryEndpointException>(() => new TestServiceEndpointManager(new ServiceEndpoint[]
            {
                new ServiceEndpoint(ConnectionString1, EndpointType.Secondary)
            }));
        }

        [Fact]
        public async Task TestContainerWithOneEndpointWithAllConnectedSucceeeds()
        {
            var sem = new TestServiceEndpointManager(new ServiceEndpoint(ConnectionString1));
<<<<<<< HEAD
            var router = new TestEndpointRouter(true);

            var writeTcs = new TaskCompletionSource<object>();
            TestBaseServiceConnectionContainer innerContainer = null;
=======
            var throws = new ServiceConnectionNotActiveException();
            var router = new TestEndpointRouter(throws);
>>>>>>> d6b78d28
            var container = new MultiEndpointServiceConnectionContainer(
                e => innerContainer = new TestBaseServiceConnectionContainer(new List<IServiceConnection> {
                new TestServiceConnection(writeAsyncTcs: writeTcs),
                new TestServiceConnection(writeAsyncTcs: writeTcs),
                new TestServiceConnection(writeAsyncTcs: writeTcs),
                new TestServiceConnection(writeAsyncTcs: writeTcs),
                new TestServiceConnection(writeAsyncTcs: writeTcs),
                new TestServiceConnection(writeAsyncTcs: writeTcs),
                new TestServiceConnection(writeAsyncTcs: writeTcs),
            }, e), sem, router, null);

            var task = container.WriteAckableMessageAsync(DefaultGroupMessage);
            await writeTcs.Task.OrTimeout();
            innerContainer.HandleAck(new AckMessage(1, AckStatus.Ok));
            await task.OrTimeout();
        }


        [Fact]
        public async Task TestContainerWithOneEndpointWithAllDisconnectedAndConnectionStartedThrows()
        {
            var sem = new TestServiceEndpointManager(new ServiceEndpoint(ConnectionString1));
            var throws = new ServiceConnectionNotActiveException();
            var router = new TestEndpointRouter(throws);
            var container = new MultiEndpointServiceConnectionContainer(
                e => new TestBaseServiceConnectionContainer(new List<IServiceConnection> {
                new TestServiceConnection(ServiceConnectionStatus.Disconnected),
                new TestServiceConnection(ServiceConnectionStatus.Disconnected),
                new TestServiceConnection(ServiceConnectionStatus.Disconnected),
                new TestServiceConnection(ServiceConnectionStatus.Disconnected),
                new TestServiceConnection(ServiceConnectionStatus.Disconnected),
                new TestServiceConnection(ServiceConnectionStatus.Disconnected),
                new TestServiceConnection(ServiceConnectionStatus.Disconnected),
            }, e), sem, router, null);

<<<<<<< HEAD
            await Assert.ThrowsAsync<ServiceConnectionNotActiveException>(
                () => container.WriteAckableMessageAsync(DefaultGroupMessage)
=======
            await Assert.ThrowsAsync(throws.GetType(),
                () => container.WriteAsync(DefaultGroupMessage)
                );

            await Assert.ThrowsAsync(throws.GetType(),
                () => container.WriteAsync("1", DefaultGroupMessage)
>>>>>>> d6b78d28
                );
        }

        [Fact]
        public async Task TestContainerWithTwoEndpointWithAllConnectedFailsWithBadRouter()
        {
            var sem = new TestServiceEndpointManager(
                new ServiceEndpoint(ConnectionString1), 
                new ServiceEndpoint(ConnectionString2));

            var router = new TestEndpointRouter(new ServiceConnectionNotActiveException());
            var container = new MultiEndpointServiceConnectionContainer(
                e => new TestBaseServiceConnectionContainer(new List<IServiceConnection> {
                new TestServiceConnection(),
                new TestServiceConnection(),
                new TestServiceConnection(),
                new TestServiceConnection(),
                new TestServiceConnection(),
                new TestServiceConnection(),
                new TestServiceConnection(),
            }, e), sem, router, null);
<<<<<<< HEAD
            await Assert.ThrowsAsync<InvalidOperationException>(
                () => container.WriteAckableMessageAsync(DefaultGroupMessage)
=======
            await Assert.ThrowsAsync<ServiceConnectionNotActiveException>(
                () => container.WriteAsync(DefaultGroupMessage)
                );

            await Assert.ThrowsAsync<ServiceConnectionNotActiveException>(
                () => container.WriteAsync("1", DefaultGroupMessage)
>>>>>>> d6b78d28
                );
        }

        [Fact]
        public async Task TestContainerWithTwoEndpointWithAllConnectedSucceedsWithGoodRouter()
        {
            var sem = new TestServiceEndpointManager(
                new ServiceEndpoint(ConnectionString1),
                new ServiceEndpoint(ConnectionString2));

<<<<<<< HEAD
            var writeTcs = new TaskCompletionSource<object>();
            var containers = new Dictionary<ServiceEndpoint, TestBaseServiceConnectionContainer>();
            var router = new TestEndpointRouter(false);
=======
            var router = new TestEndpointRouter();
>>>>>>> d6b78d28
            var container = new MultiEndpointServiceConnectionContainer(
                e => containers[e] = new TestBaseServiceConnectionContainer(new List<IServiceConnection> {
                new TestServiceConnection(writeAsyncTcs: writeTcs),
                new TestServiceConnection(writeAsyncTcs: writeTcs),
                new TestServiceConnection(writeAsyncTcs: writeTcs),
                new TestServiceConnection(writeAsyncTcs: writeTcs),
                new TestServiceConnection(writeAsyncTcs: writeTcs),
                new TestServiceConnection(writeAsyncTcs: writeTcs),
                new TestServiceConnection(writeAsyncTcs: writeTcs),
            }, e), sem, router, null);

            var task = container.WriteAckableMessageAsync(DefaultGroupMessage);
            await writeTcs.Task.OrTimeout();
            containers.First().Value.HandleAck(new AckMessage(1, AckStatus.Ok));
            await task.OrTimeout();
        }

        [Fact]
        public async Task TestContainerWithTwoEndpointWithAllOfflineThrows()
        {
            var sem = new TestServiceEndpointManager(
                new ServiceEndpoint(ConnectionString1),
                new ServiceEndpoint(ConnectionString2));

            var router = new TestEndpointRouter();
            var container = new MultiEndpointServiceConnectionContainer(
                e => new TestBaseServiceConnectionContainer(new List<IServiceConnection> {
                new TestServiceConnection(ServiceConnectionStatus.Disconnected),
                new TestServiceConnection(ServiceConnectionStatus.Disconnected),
                new TestServiceConnection(ServiceConnectionStatus.Disconnected),
                new TestServiceConnection(ServiceConnectionStatus.Disconnected),
                new TestServiceConnection(ServiceConnectionStatus.Disconnected),
                new TestServiceConnection(ServiceConnectionStatus.Disconnected),
                new TestServiceConnection(ServiceConnectionStatus.Disconnected),
            }, e), sem, router, null);

            await Assert.ThrowsAsync<ServiceConnectionNotActiveException>(
                () => container.WriteAckableMessageAsync(DefaultGroupMessage)
                );
        }

        [Fact]
        public async Task TestContainerWithTwoEndpointWithAllOfflineAndConnectionStartedThrows()
        {
            using (StartVerifiableLog(out var loggerFactory, LogLevel.Warning))
            {
                var sem = new TestServiceEndpointManager(
                new ServiceEndpoint(ConnectionString1),
                new ServiceEndpoint(ConnectionString2));

                var router = new TestEndpointRouter();
                var container = new MultiEndpointServiceConnectionContainer(
                    e => new TestBaseServiceConnectionContainer(new List<IServiceConnection> {
                new TestServiceConnection(ServiceConnectionStatus.Disconnected),
                new TestServiceConnection(ServiceConnectionStatus.Disconnected),
                new TestServiceConnection(ServiceConnectionStatus.Disconnected),
                new TestServiceConnection(ServiceConnectionStatus.Disconnected),
                new TestServiceConnection(ServiceConnectionStatus.Disconnected),
                new TestServiceConnection(ServiceConnectionStatus.Disconnected),
                new TestServiceConnection(ServiceConnectionStatus.Disconnected),
                }, e), sem, router, loggerFactory);

                _ = container.StartAsync();

<<<<<<< HEAD
            // Instead of NotActiveException, throws NotConnectedException
            await Assert.ThrowsAsync<AzureSignalRNotConnectedException>(
                () => container.WriteAckableMessageAsync(DefaultGroupMessage)
                );
=======
                // Instead of throws, it logs a warning instead, because the endpoint router can indeed filter out all the available endpoints
                // So this message not sent can be expected. Users can throw inside the router if they want
                await container.WriteAsync(DefaultGroupMessage);

                await container.WriteAsync("1", DefaultGroupMessage);
            }
>>>>>>> d6b78d28
        }

        [Fact]
        public async Task TestContainerWithTwoEndpointWithOneOfflineThrows()
        {
            var sem = new TestServiceEndpointManager(
                new ServiceEndpoint(ConnectionString1),
                new ServiceEndpoint(ConnectionString2, name: "online"));

            var router = new TestEndpointRouter();
            var container = new MultiEndpointServiceConnectionContainer(e =>
            {
                if (string.IsNullOrEmpty(e.Name))
                {
                    return new TestBaseServiceConnectionContainer(new List<IServiceConnection> {
                        new TestServiceConnection(ServiceConnectionStatus.Disconnected),
                        new TestServiceConnection(ServiceConnectionStatus.Disconnected),
                        new TestServiceConnection(ServiceConnectionStatus.Disconnected),
                        new TestServiceConnection(ServiceConnectionStatus.Disconnected),
                        new TestServiceConnection(ServiceConnectionStatus.Disconnected),
                        new TestServiceConnection(ServiceConnectionStatus.Disconnected),
                        new TestServiceConnection(ServiceConnectionStatus.Disconnected),
                    }, e);
                }
                return new TestBaseServiceConnectionContainer(new List<IServiceConnection> {
                        new TestServiceConnection(),
                        new TestServiceConnection(),
                        new TestServiceConnection(),
                        new TestServiceConnection(),
                        new TestServiceConnection(),
                        new TestServiceConnection(),
                        new TestServiceConnection(),
                    }, e);
            }, sem, router, null);

            await Assert.ThrowsAsync<ServiceConnectionNotActiveException>(
                () => container.WriteAckableMessageAsync(DefaultGroupMessage)
                );
        }

        [Fact]
        public async Task TestContainerWithTwoEndpointWithOneOfflineSucceeds()
        {
            var sem = new TestServiceEndpointManager(
                new ServiceEndpoint(ConnectionString1),
                new ServiceEndpoint(ConnectionString2, name: "online"));

            var writeTcs = new TaskCompletionSource<object>();
            var containers = new Dictionary<ServiceEndpoint, TestBaseServiceConnectionContainer>();
            var router = new TestEndpointRouter(false);
            var container = new MultiEndpointServiceConnectionContainer(e =>
            {
                if (string.IsNullOrEmpty(e.Name))
                {
                    return containers[e] = new TestBaseServiceConnectionContainer(new List<IServiceConnection> {
                        new TestServiceConnection(ServiceConnectionStatus.Disconnected, writeAsyncTcs: writeTcs),
                        new TestServiceConnection(ServiceConnectionStatus.Disconnected, writeAsyncTcs: writeTcs),
                        new TestServiceConnection(ServiceConnectionStatus.Disconnected, writeAsyncTcs: writeTcs),
                        new TestServiceConnection(ServiceConnectionStatus.Disconnected, writeAsyncTcs: writeTcs),
                        new TestServiceConnection(ServiceConnectionStatus.Disconnected, writeAsyncTcs: writeTcs),
                        new TestServiceConnection(ServiceConnectionStatus.Disconnected, writeAsyncTcs: writeTcs),
                        new TestServiceConnection(ServiceConnectionStatus.Disconnected, writeAsyncTcs: writeTcs),
                    }, e);
                }
                return containers[e] = new TestBaseServiceConnectionContainer(new List<IServiceConnection> {
                    new TestServiceConnection(writeAsyncTcs: writeTcs),
                    new TestServiceConnection(writeAsyncTcs: writeTcs),
                    new TestServiceConnection(writeAsyncTcs: writeTcs),
                    new TestServiceConnection(writeAsyncTcs: writeTcs),
                    new TestServiceConnection(writeAsyncTcs: writeTcs),
                    new TestServiceConnection(writeAsyncTcs: writeTcs),
                    new TestServiceConnection(writeAsyncTcs: writeTcs),
                }, e);
            }, sem, router, null);

            var task = container.WriteAckableMessageAsync(DefaultGroupMessage);
            await writeTcs.Task.OrTimeout();
            containers.First(p => !string.IsNullOrEmpty(p.Key.Name)).Value.HandleAck(new AckMessage(1, AckStatus.Ok));
            await task.OrTimeout();
        }

        [Fact]
        public async Task TestContainerWithTwoEndpointWithOneOfflineAndConnectionStartedSucceeds()
        {
            var sem = new TestServiceEndpointManager(
                new ServiceEndpoint(ConnectionString1),
                new ServiceEndpoint(ConnectionString2, name: "online"));

<<<<<<< HEAD
            var writeTcs = new TaskCompletionSource<object>();
            var containers = new Dictionary<ServiceEndpoint, TestBaseServiceConnectionContainer>();
            var router = new TestEndpointRouter(false);
=======
            var router = new TestEndpointRouter();
>>>>>>> d6b78d28
            var container = new MultiEndpointServiceConnectionContainer(e =>
            {
                if (string.IsNullOrEmpty(e.Name))
                {
                    return containers[e] = new TestBaseServiceConnectionContainer(new List<IServiceConnection> {
                        new TestServiceConnection(ServiceConnectionStatus.Disconnected, writeAsyncTcs: writeTcs),
                        new TestServiceConnection(ServiceConnectionStatus.Disconnected, writeAsyncTcs: writeTcs),
                        new TestServiceConnection(ServiceConnectionStatus.Disconnected, writeAsyncTcs: writeTcs),
                        new TestServiceConnection(ServiceConnectionStatus.Disconnected, writeAsyncTcs: writeTcs),
                        new TestServiceConnection(ServiceConnectionStatus.Disconnected, writeAsyncTcs: writeTcs),
                        new TestServiceConnection(ServiceConnectionStatus.Disconnected, writeAsyncTcs: writeTcs),
                        new TestServiceConnection(ServiceConnectionStatus.Disconnected, writeAsyncTcs: writeTcs),
                    }, e);
                }
                return containers[e] = new TestBaseServiceConnectionContainer(new List<IServiceConnection> {
                        new TestServiceConnection(writeAsyncTcs: writeTcs),
                        new TestServiceConnection(writeAsyncTcs: writeTcs),
                        new TestServiceConnection(writeAsyncTcs: writeTcs),
                        new TestServiceConnection(writeAsyncTcs: writeTcs),
                        new TestServiceConnection(writeAsyncTcs: writeTcs),
                        new TestServiceConnection(writeAsyncTcs: writeTcs),
                        new TestServiceConnection(writeAsyncTcs: writeTcs),
                    }, e);
            }, sem, router, null);

            _ = container.StartAsync();

            var task = container.WriteAckableMessageAsync(DefaultGroupMessage);
            await writeTcs.Task.OrTimeout();
            containers.First(p => !string.IsNullOrEmpty(p.Key.Name)).Value.HandleAck(new AckMessage(1, AckStatus.Ok));  
            await task.OrTimeout();
        }

        [Fact]
        public async Task TestContainerWithTwoEndpointWithPrimaryOfflineAndConnectionStartedSucceeds()
        {
            var sem = new TestServiceEndpointManager(
                new ServiceEndpoint(ConnectionString1),
                new ServiceEndpoint(ConnectionString2, EndpointType.Secondary, "online"));

<<<<<<< HEAD
            var writeTcs = new TaskCompletionSource<object>();
            var containers = new Dictionary<ServiceEndpoint, TestBaseServiceConnectionContainer>();
            var router = new TestEndpointRouter(false);
=======
            var router = new TestEndpointRouter();
>>>>>>> d6b78d28
            var container = new MultiEndpointServiceConnectionContainer(e =>
            {
                if (string.IsNullOrEmpty(e.Name))
                {
                    return containers[e] = new TestBaseServiceConnectionContainer(new List<IServiceConnection> {
                        new TestServiceConnection(ServiceConnectionStatus.Disconnected, writeAsyncTcs: writeTcs),
                        new TestServiceConnection(ServiceConnectionStatus.Disconnected, writeAsyncTcs: writeTcs),
                        new TestServiceConnection(ServiceConnectionStatus.Disconnected, writeAsyncTcs: writeTcs),
                        new TestServiceConnection(ServiceConnectionStatus.Disconnected, writeAsyncTcs: writeTcs),
                        new TestServiceConnection(ServiceConnectionStatus.Disconnected, writeAsyncTcs: writeTcs),
                        new TestServiceConnection(ServiceConnectionStatus.Disconnected, writeAsyncTcs: writeTcs),
                        new TestServiceConnection(ServiceConnectionStatus.Disconnected, writeAsyncTcs: writeTcs),
                    }, e);
                }
                return containers[e] = new TestBaseServiceConnectionContainer(new List<IServiceConnection> {
                        new TestServiceConnection(writeAsyncTcs: writeTcs),
                        new TestServiceConnection(writeAsyncTcs: writeTcs),
                        new TestServiceConnection(writeAsyncTcs: writeTcs),
                        new TestServiceConnection(writeAsyncTcs: writeTcs),
                        new TestServiceConnection(writeAsyncTcs: writeTcs),
                        new TestServiceConnection(writeAsyncTcs: writeTcs),
                        new TestServiceConnection(writeAsyncTcs: writeTcs),
                    }, e);
            }, sem, router, null);

            _ = container.StartAsync();

            var task = container.WriteAckableMessageAsync(DefaultGroupMessage);
            await writeTcs.Task.OrTimeout();
            containers.First(p => !string.IsNullOrEmpty(p.Key.Name)).Value.HandleAck(new AckMessage(1, AckStatus.Ok));
            await task.OrTimeout();

            var endpoints = container.GetOnlineEndpoints().ToArray();
            Assert.Single(endpoints);

            Assert.Equal("online", endpoints.First().Name);
        }

        [Fact]
        public async Task TestMultiEndpointConnectionWithNotExistEndpointRouter()
        {
            using (StartVerifiableLog(out var loggerFactory, LogLevel.Warning))
            {
                var sem = new TestServiceEndpointManager(
                    new ServiceEndpoint(ConnectionString1),
                    new ServiceEndpoint(ConnectionString2, EndpointType.Secondary, "online"));

                var router = new NotExistEndpointRouter();
                var container = new MultiEndpointServiceConnectionContainer(e =>
                {
                    if (string.IsNullOrEmpty(e.Name))
                    {
                        return new TestBaseServiceConnectionContainer(new List<IServiceConnection> {
                        new TestServiceConnection(ServiceConnectionStatus.Disconnected),
                        new TestServiceConnection(ServiceConnectionStatus.Disconnected),
                        new TestServiceConnection(ServiceConnectionStatus.Disconnected),
                        new TestServiceConnection(ServiceConnectionStatus.Disconnected),
                        new TestServiceConnection(ServiceConnectionStatus.Disconnected),
                        new TestServiceConnection(ServiceConnectionStatus.Disconnected),
                        new TestServiceConnection(ServiceConnectionStatus.Disconnected),
                    }, e);
                    }
                    return new TestBaseServiceConnectionContainer(new List<IServiceConnection> {
                        new TestServiceConnection(),
                        new TestServiceConnection(),
                        new TestServiceConnection(),
                        new TestServiceConnection(),
                        new TestServiceConnection(),
                        new TestServiceConnection(),
                        new TestServiceConnection(),
                    }, e);
                }, sem, router, loggerFactory);

                _ = container.StartAsync();

                await container.WriteAsync(DefaultGroupMessage);

                await container.WriteAsync("1", DefaultGroupMessage);
            }
        }

        private class NotExistEndpointRouter : EndpointRouterDecorator
        {
            public override IEnumerable<ServiceEndpoint> GetEndpointsForConnection(string connectionId, IEnumerable<ServiceEndpoint> endpoints)
            {
                return null;
            }

            public override IEnumerable<ServiceEndpoint> GetEndpointsForGroup(string groupName, IEnumerable<ServiceEndpoint> endpoints)
            {
                return null;
            }
        }

        private IServiceConnection CreateServiceConnection(ServerConnectionType type, IConnectionFactory factory)
        {
            return new TestServiceConnection();
        }

        private class TestServiceEndpointManager : ServiceEndpointManagerBase
        {
            private readonly ServiceEndpoint[] _endpoints;

            public TestServiceEndpointManager(params ServiceEndpoint[] endpoints) : base(endpoints, null)
            {
                _endpoints = endpoints;
            }

            public override IServiceEndpointProvider GetEndpointProvider(ServiceEndpoint endpoint)
            {
                return null;
            }
        }

        private class TestEndpointRouter : EndpointRouterDecorator
        {
            private readonly Exception _ex;
            private readonly bool _broken;
            public TestEndpointRouter(Exception ex = null) : base()
            {
                _ex = ex;
                _broken = ex != null;
            }

            public override IEnumerable<ServiceEndpoint> GetEndpointsForBroadcast(IEnumerable<ServiceEndpoint> endpoints)
            {
                if (_broken)
                {
                    throw _ex;
                }

                return base.GetEndpointsForBroadcast(endpoints);
            }

            public override IEnumerable<ServiceEndpoint> GetEndpointsForConnection(string connectionId, IEnumerable<ServiceEndpoint> endpoints)
            {
                if (_broken)
                {
                    throw _ex;
                }

                return base.GetEndpointsForConnection(connectionId, endpoints);
            }

            public override IEnumerable<ServiceEndpoint> GetEndpointsForGroup(string groupName, IEnumerable<ServiceEndpoint> endpoints)
            {
                if (_broken)
                {
                    throw _ex;
                }

                return base.GetEndpointsForGroup(groupName, endpoints);
            }

            public override IEnumerable<ServiceEndpoint> GetEndpointsForUser(string userId, IEnumerable<ServiceEndpoint> endpoints)
            {
                if (_broken)
                {
                    throw _ex;
                }

                return base.GetEndpointsForUser(userId, endpoints);
            }

            public override ServiceEndpoint GetNegotiateEndpoint(HttpContext context, IEnumerable<ServiceEndpoint> endpoints)
            {
                if (_broken)
                {
                    throw _ex;
                }

                return base.GetNegotiateEndpoint(context, endpoints);
            }
        }

        private sealed class TestServiceConnection : IServiceConnection
        {
            public ServiceConnectionStatus Status { get; }

            public Task ConnectionInitializedTask => Task.CompletedTask;

            private readonly bool _throws;

            private readonly TaskCompletionSource<object> _writeAsyncTcs = null;
            public TestServiceConnection(ServiceConnectionStatus status = ServiceConnectionStatus.Connected, bool throws = false, TaskCompletionSource<object> writeAsyncTcs = null)
            {
                Status = status;
                _throws = throws;
                _writeAsyncTcs = writeAsyncTcs;
            }

            public Task StartAsync(string target = null)
            {
                return Task.CompletedTask;
            }

            public Task StopAsync()
            {
                return Task.CompletedTask;
            }

            public Task WriteAsync(ServiceMessage serviceMessage)
            {
                if (_throws)
                {
                    throw new ServiceConnectionNotActiveException();
                }

                _writeAsyncTcs?.TrySetResult(null);
                return Task.CompletedTask;
            }
        }
    }
}<|MERGE_RESOLUTION|>--- conflicted
+++ resolved
@@ -139,15 +139,11 @@
         public async Task TestContainerWithOneEndpointWithAllConnectedSucceeeds()
         {
             var sem = new TestServiceEndpointManager(new ServiceEndpoint(ConnectionString1));
-<<<<<<< HEAD
-            var router = new TestEndpointRouter(true);
+            var throws = new ServiceConnectionNotActiveException();
+            var router = new TestEndpointRouter(throws);
 
             var writeTcs = new TaskCompletionSource<object>();
             TestBaseServiceConnectionContainer innerContainer = null;
-=======
-            var throws = new ServiceConnectionNotActiveException();
-            var router = new TestEndpointRouter(throws);
->>>>>>> d6b78d28
             var container = new MultiEndpointServiceConnectionContainer(
                 e => innerContainer = new TestBaseServiceConnectionContainer(new List<IServiceConnection> {
                 new TestServiceConnection(writeAsyncTcs: writeTcs),
@@ -183,18 +179,9 @@
                 new TestServiceConnection(ServiceConnectionStatus.Disconnected),
             }, e), sem, router, null);
 
-<<<<<<< HEAD
-            await Assert.ThrowsAsync<ServiceConnectionNotActiveException>(
-                () => container.WriteAckableMessageAsync(DefaultGroupMessage)
-=======
             await Assert.ThrowsAsync(throws.GetType(),
                 () => container.WriteAsync(DefaultGroupMessage)
                 );
-
-            await Assert.ThrowsAsync(throws.GetType(),
-                () => container.WriteAsync("1", DefaultGroupMessage)
->>>>>>> d6b78d28
-                );
         }
 
         [Fact]
@@ -215,18 +202,9 @@
                 new TestServiceConnection(),
                 new TestServiceConnection(),
             }, e), sem, router, null);
-<<<<<<< HEAD
-            await Assert.ThrowsAsync<InvalidOperationException>(
-                () => container.WriteAckableMessageAsync(DefaultGroupMessage)
-=======
             await Assert.ThrowsAsync<ServiceConnectionNotActiveException>(
                 () => container.WriteAsync(DefaultGroupMessage)
                 );
-
-            await Assert.ThrowsAsync<ServiceConnectionNotActiveException>(
-                () => container.WriteAsync("1", DefaultGroupMessage)
->>>>>>> d6b78d28
-                );
         }
 
         [Fact]
@@ -236,13 +214,9 @@
                 new ServiceEndpoint(ConnectionString1),
                 new ServiceEndpoint(ConnectionString2));
 
-<<<<<<< HEAD
+            var router = new TestEndpointRouter();
             var writeTcs = new TaskCompletionSource<object>();
             var containers = new Dictionary<ServiceEndpoint, TestBaseServiceConnectionContainer>();
-            var router = new TestEndpointRouter(false);
-=======
-            var router = new TestEndpointRouter();
->>>>>>> d6b78d28
             var container = new MultiEndpointServiceConnectionContainer(
                 e => containers[e] = new TestBaseServiceConnectionContainer(new List<IServiceConnection> {
                 new TestServiceConnection(writeAsyncTcs: writeTcs),
@@ -307,19 +281,10 @@
 
                 _ = container.StartAsync();
 
-<<<<<<< HEAD
-            // Instead of NotActiveException, throws NotConnectedException
-            await Assert.ThrowsAsync<AzureSignalRNotConnectedException>(
-                () => container.WriteAckableMessageAsync(DefaultGroupMessage)
-                );
-=======
                 // Instead of throws, it logs a warning instead, because the endpoint router can indeed filter out all the available endpoints
                 // So this message not sent can be expected. Users can throw inside the router if they want
                 await container.WriteAsync(DefaultGroupMessage);
-
-                await container.WriteAsync("1", DefaultGroupMessage);
-            }
->>>>>>> d6b78d28
+            }
         }
 
         [Fact]
@@ -408,13 +373,9 @@
                 new ServiceEndpoint(ConnectionString1),
                 new ServiceEndpoint(ConnectionString2, name: "online"));
 
-<<<<<<< HEAD
+            var router = new TestEndpointRouter();
             var writeTcs = new TaskCompletionSource<object>();
             var containers = new Dictionary<ServiceEndpoint, TestBaseServiceConnectionContainer>();
-            var router = new TestEndpointRouter(false);
-=======
-            var router = new TestEndpointRouter();
->>>>>>> d6b78d28
             var container = new MultiEndpointServiceConnectionContainer(e =>
             {
                 if (string.IsNullOrEmpty(e.Name))
@@ -455,13 +416,9 @@
                 new ServiceEndpoint(ConnectionString1),
                 new ServiceEndpoint(ConnectionString2, EndpointType.Secondary, "online"));
 
-<<<<<<< HEAD
+            var router = new TestEndpointRouter();
             var writeTcs = new TaskCompletionSource<object>();
             var containers = new Dictionary<ServiceEndpoint, TestBaseServiceConnectionContainer>();
-            var router = new TestEndpointRouter(false);
-=======
-            var router = new TestEndpointRouter();
->>>>>>> d6b78d28
             var container = new MultiEndpointServiceConnectionContainer(e =>
             {
                 if (string.IsNullOrEmpty(e.Name))

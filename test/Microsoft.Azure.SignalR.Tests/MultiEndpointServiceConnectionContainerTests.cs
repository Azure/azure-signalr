// Copyright (c) Microsoft. All rights reserved.
// Licensed under the MIT license. See LICENSE file in the project root for full license information.

using System;
using System.Buffers;
using System.Collections.Generic;
using System.Linq;
using System.Threading;
using System.Threading.Tasks;
using Microsoft.AspNetCore.Http;
using Microsoft.Azure.SignalR.Common;
using Microsoft.Azure.SignalR.Protocol;
using Microsoft.Azure.SignalR.Tests.Common;
using Microsoft.Extensions.Logging;
using Microsoft.Extensions.Logging.Abstractions;
using Xunit;
using Xunit.Abstractions;

namespace Microsoft.Azure.SignalR.Tests
{
    public class TestEndpointServiceConnectionContainerTests : VerifiableLoggedTest
    {
        private const string ConnectionStringFormatter = "Endpoint={0};AccessKey=ABCDEFGHIJKLMNOPQRSTUVWXYZ0123456789;";
        private const string Url1 = "http://url1";
        private const string Url2 = "https://url2";
        private const string Url3 = "http://url3";
        private readonly string ConnectionString1 = string.Format(ConnectionStringFormatter, Url1);
        private readonly string ConnectionString2 = string.Format(ConnectionStringFormatter, Url2);
        private readonly string ConnectionString3 = string.Format(ConnectionStringFormatter, Url3);
        private static readonly JoinGroupWithAckMessage DefaultGroupMessage = new JoinGroupWithAckMessage("a", "a", -1);

        public TestEndpointServiceConnectionContainerTests(ITestOutputHelper output) : base(output)
        {
        }

        [Fact]
        public void TestGetRoutedEndpointsReturnDistinctResultForMultiMessages()
        {
            var endpoints = new[]
            {
                new ServiceEndpoint(ConnectionString1, EndpointType.Primary, "1"),
                new ServiceEndpoint(ConnectionString1, EndpointType.Primary, "2"),
                new ServiceEndpoint(ConnectionString2, EndpointType.Secondary, "11"),
                new ServiceEndpoint(ConnectionString2, EndpointType.Secondary, "12")
            };

            var sem = new TestServiceEndpointManager(endpoints);

            var router = new TestEndpointRouter();
            var container = new TestMultiEndpointServiceConnectionContainer("hub",
                e => new TestServiceConnectionContainer(new List<IServiceConnection> {
                new TestSimpleServiceConnection(),
                new TestSimpleServiceConnection(),
            }, e), sem, router, NullLoggerFactory.Instance);

            var result = container.GetRoutedEndpoints(new MultiGroupBroadcastDataMessage(new[] { "group1", "group2" }, null)).ToList();

            Assert.Equal(2, result.Count);

            result = container.GetRoutedEndpoints(new MultiUserDataMessage(new[] { "user1", "user2" }, null)).ToList();

            Assert.Equal(2, result.Count);
        }

        [Fact]
        public void TestEndpointManagerWithDuplicateEndpoints()
        {
            var sem = new TestServiceEndpointManager(
                new ServiceEndpoint(ConnectionString1, EndpointType.Primary, "1"),
                new ServiceEndpoint(ConnectionString1, EndpointType.Secondary, "2"),
                new ServiceEndpoint(ConnectionString2, EndpointType.Secondary, "11"),
                new ServiceEndpoint(ConnectionString2, EndpointType.Secondary, "12")
                );
            var endpoints = sem.Endpoints.Keys.OrderBy(x => x.Name).ToArray();
            Assert.Equal(2, endpoints.Length);
            Assert.Equal("1", endpoints[0].Name);
            Assert.Equal("11", endpoints[1].Name);

            var router = new TestEndpointRouter();
            var container = new TestMultiEndpointServiceConnectionContainer("hub",
                e => new TestServiceConnectionContainer(new List<IServiceConnection> {
                new TestSimpleServiceConnection(),
                new TestSimpleServiceConnection(),
            }, e), sem, router, NullLoggerFactory.Instance);

            var containerEndpoints = container.GetOnlineEndpoints();
            Assert.Equal(2, containerEndpoints.Count());
        }

        [Fact]
        public async Task TestEndpointManagerWithDuplicateEndpointsAndConnectionStarted()
        {
            var sem = new TestServiceEndpointManager(
                new ServiceEndpoint(ConnectionString1, EndpointType.Primary, "1"),
                new ServiceEndpoint(ConnectionString1, EndpointType.Secondary, "2"),
                new ServiceEndpoint(ConnectionString2, EndpointType.Secondary, "11"),
                new ServiceEndpoint(ConnectionString2, EndpointType.Secondary, "12")
                );
            var endpoints = sem.Endpoints.Keys.OrderBy(x => x.Name).ToArray();
            Assert.Equal(2, endpoints.Length);
            Assert.Equal("1", endpoints[0].Name);
            Assert.Equal("11", endpoints[1].Name);

            var router = new TestEndpointRouter();
            var container = new TestMultiEndpointServiceConnectionContainer("hub",
                e => new TestServiceConnectionContainer(new List<IServiceConnection> {
                new TestSimpleServiceConnection(),
                new TestSimpleServiceConnection(),
            }, e), sem, router, NullLoggerFactory.Instance);

            // All the connections started
            _ = container.StartAsync();
            await container.ConnectionInitializedTask;

            endpoints = container.GetOnlineEndpoints().OrderBy(x => x.Name).ToArray();
            Assert.Equal(2, endpoints.Length);
            Assert.Equal("1", endpoints[0].Name);
            Assert.Equal("11", endpoints[1].Name);
        }

        [Fact]
        public void TestContainerWithNoEndpointThrowNoEndpointException()
        {
            Assert.Throws<AzureSignalRConfigurationNoEndpointException>(() => new TestServiceEndpointManager());
        }

        [Fact]
        public void TestContainerWithNoPrimaryEndpointDefinedThrows()
        {
            Assert.Throws<AzureSignalRNoPrimaryEndpointException>(() => new TestServiceEndpointManager(new ServiceEndpoint[]
            {
                new ServiceEndpoint(ConnectionString1, EndpointType.Secondary)
            }));
        }

        [Fact]
        public async Task TestContainerWithOneEndpointWithAllConnectedSucceeeds()
        {
            var sem = new TestServiceEndpointManager(new ServiceEndpoint(ConnectionString1));
            var router = new TestEndpointRouter();

            var writeTcs = new TaskCompletionSource<object>();
            TestServiceConnectionContainer innerContainer = null;
            var container = new TestMultiEndpointServiceConnectionContainer("hub",
                e => innerContainer = new TestServiceConnectionContainer(new List<IServiceConnection> {
                new TestSimpleServiceConnection(writeAsyncTcs: writeTcs),
                new TestSimpleServiceConnection(writeAsyncTcs: writeTcs),
                new TestSimpleServiceConnection(writeAsyncTcs: writeTcs),
                new TestSimpleServiceConnection(writeAsyncTcs: writeTcs),
                new TestSimpleServiceConnection(writeAsyncTcs: writeTcs),
                new TestSimpleServiceConnection(writeAsyncTcs: writeTcs),
                new TestSimpleServiceConnection(writeAsyncTcs: writeTcs),
            }, e), sem, router, NullLoggerFactory.Instance);

            // All the connections started
            _ = container.StartAsync();
            await container.ConnectionInitializedTask;

            var task = container.WriteAckableMessageAsync(DefaultGroupMessage);
            await writeTcs.Task.OrTimeout();
            innerContainer.HandleAck(new AckMessage(1, (int)AckStatus.Ok));
            await task.OrTimeout();
        }

        [Fact]
        public async Task TestContainerWithOneEndpointWithAllDisconnectedConnectionThrows()
        {
            using (StartVerifiableLog(out var loggerFactory, LogLevel.Warning, logChecker: logs =>
            {
                var warns = logs.Where(s => s.Write.LogLevel == LogLevel.Warning).ToList();
                Assert.Single(warns);
                Assert.Contains(warns, s => s.Write.Message.Contains("Message JoinGroupWithAckMessage is not sent to endpoint (Primary)http://url1 because all connections to this endpoint are offline."));
                return true;
            }))
            { 
                var sem = new TestServiceEndpointManager(new ServiceEndpoint(ConnectionString1));
                var router = new DefaultEndpointRouter();
            
                var container = new TestMultiEndpointServiceConnectionContainer("hub",
                    e => new TestServiceConnectionContainer(new List<IServiceConnection> {
                    new TestSimpleServiceConnection(ServiceConnectionStatus.Disconnected),
                    new TestSimpleServiceConnection(ServiceConnectionStatus.Disconnected),
                    new TestSimpleServiceConnection(ServiceConnectionStatus.Disconnected),
                    new TestSimpleServiceConnection(ServiceConnectionStatus.Disconnected),
                    new TestSimpleServiceConnection(ServiceConnectionStatus.Disconnected),
                    new TestSimpleServiceConnection(ServiceConnectionStatus.Disconnected),
                    new TestSimpleServiceConnection(ServiceConnectionStatus.Disconnected),
                }, e), sem, router, loggerFactory);

                // All the connections started
                _ = container.StartAsync();
                await container.ConnectionInitializedTask.OrTimeout();

                await container.WriteAsync(DefaultGroupMessage);
            }
        }

        [Fact]
        public async Task TestContainerWithBadRouterThrows()
        {
            var sem = new TestServiceEndpointManager(new ServiceEndpoint(ConnectionString1));
            var throws = new InvalidOperationException();
            var router = new TestEndpointRouter(throws);
            var container = new TestMultiEndpointServiceConnectionContainer("hub",
                e => new TestServiceConnectionContainer(new List<IServiceConnection> {
                new TestSimpleServiceConnection(ServiceConnectionStatus.Disconnected),
                new TestSimpleServiceConnection(ServiceConnectionStatus.Disconnected),
                new TestSimpleServiceConnection(ServiceConnectionStatus.Disconnected),
                new TestSimpleServiceConnection(ServiceConnectionStatus.Disconnected),
                new TestSimpleServiceConnection(ServiceConnectionStatus.Disconnected),
                new TestSimpleServiceConnection(ServiceConnectionStatus.Disconnected),
                new TestSimpleServiceConnection(ServiceConnectionStatus.Disconnected),
            }, e), sem, router, NullLoggerFactory.Instance);

            // All the connections started
            _ = container.StartAsync();
            await container.ConnectionInitializedTask;

            await Assert.ThrowsAsync(throws.GetType(),
                () => container.WriteAsync(DefaultGroupMessage)
                );
        }

        [Fact]
        public async Task TestContainerWithTwoConnectedEndpointAndBadRouterThrows()
        {
            var sem = new TestServiceEndpointManager(
                new ServiceEndpoint(ConnectionString1),
                new ServiceEndpoint(ConnectionString2));

            var router = new TestEndpointRouter(new InvalidOperationException());
            var container = new TestMultiEndpointServiceConnectionContainer("hub",
                e => new TestServiceConnectionContainer(new List<IServiceConnection> {
                new TestSimpleServiceConnection(),
                new TestSimpleServiceConnection(),
                new TestSimpleServiceConnection(),
                new TestSimpleServiceConnection(),
                new TestSimpleServiceConnection(),
                new TestSimpleServiceConnection(),
                new TestSimpleServiceConnection(),
            }, e), sem, router, NullLoggerFactory.Instance);

            // All the connections started
            _ = container.StartAsync();
            await container.ConnectionInitializedTask;

            await Assert.ThrowsAsync<InvalidOperationException>(
                () => container.WriteAsync(DefaultGroupMessage)
                );
        }

        [Fact]
        public async Task TestContainerWithTwoEndpointWithAllConnectedSucceedsWithGoodRouter()
        {
            var sem = new TestServiceEndpointManager(
                new ServiceEndpoint(ConnectionString1),
                new ServiceEndpoint(ConnectionString2));

            var router = new TestEndpointRouter();
            var writeTcs = new TaskCompletionSource<object>();
            var containers = new Dictionary<ServiceEndpoint, TestServiceConnectionContainer>();
            var container = new TestMultiEndpointServiceConnectionContainer("hub",
                e => containers[e] = new TestServiceConnectionContainer(new List<IServiceConnection> {
                new TestSimpleServiceConnection(writeAsyncTcs: writeTcs),
                new TestSimpleServiceConnection(writeAsyncTcs: writeTcs),
                new TestSimpleServiceConnection(writeAsyncTcs: writeTcs),
                new TestSimpleServiceConnection(writeAsyncTcs: writeTcs),
                new TestSimpleServiceConnection(writeAsyncTcs: writeTcs),
                new TestSimpleServiceConnection(writeAsyncTcs: writeTcs),
                new TestSimpleServiceConnection(writeAsyncTcs: writeTcs),
            }, e), sem, router, NullLoggerFactory.Instance);

            // All the connections started
            _ = container.StartAsync();
            await container.ConnectionInitializedTask;

            var task = container.WriteAckableMessageAsync(DefaultGroupMessage);
            await writeTcs.Task.OrTimeout();
            containers.First().Value.HandleAck(new AckMessage(1, (int)AckStatus.Ok));
            await task.OrTimeout();
        }

        [Fact]
        public async Task TestContainerWithTwoEndpointWithAllOfflineSucceedsWithWarning()
        {
            using (StartVerifiableLog(out var loggerFactory, LogLevel.Warning, logChecker: logs =>
            {
                var warns = logs.Where(s => s.Write.LogLevel == LogLevel.Warning).ToList();
                Assert.Equal(2, warns.Count);
                Assert.Contains(warns, s => s.Write.Message.Contains("Message JoinGroupWithAckMessage is not sent to endpoint (Primary)http://url1 because all connections to this endpoint are offline."));
                return true;
            }))
            {
                var sem = new TestServiceEndpointManager(
                    new ServiceEndpoint(ConnectionString1),
                    new ServiceEndpoint(ConnectionString2));

                var router = new TestEndpointRouter();
                var container = new TestMultiEndpointServiceConnectionContainer("hub",
                    e => new TestServiceConnectionContainer(new List<IServiceConnection> {
                new TestSimpleServiceConnection(ServiceConnectionStatus.Disconnected),
                new TestSimpleServiceConnection(ServiceConnectionStatus.Disconnected),
                new TestSimpleServiceConnection(ServiceConnectionStatus.Disconnected),
                new TestSimpleServiceConnection(ServiceConnectionStatus.Disconnected),
                new TestSimpleServiceConnection(ServiceConnectionStatus.Disconnected),
                new TestSimpleServiceConnection(ServiceConnectionStatus.Disconnected),
                new TestSimpleServiceConnection(ServiceConnectionStatus.Disconnected),
                }, e), sem, router, loggerFactory);

                // All the connections started
                _ = container.StartAsync();
                await container.ConnectionInitializedTask;
                await container.WriteAckableMessageAsync(DefaultGroupMessage);
            }
        }

        [Fact]
        public async Task TestContainerWithTwoOfflineEndpointWriteAckableMessageSucceedsWithWarning()
        {
            using (StartVerifiableLog(out var loggerFactory, LogLevel.Warning, logChecker: logs =>
            {
                var warns = logs.Where(s => s.Write.LogLevel == LogLevel.Warning).ToList();
                Assert.Equal(2, warns.Count);
                Assert.Contains(warns, s => s.Write.Message.Contains("Message JoinGroupWithAckMessage is not sent to endpoint (Primary)http://url1 because all connections to this endpoint are offline."));
                return true;
            }))
            {
                var sem = new TestServiceEndpointManager(
                new ServiceEndpoint(ConnectionString1),
                new ServiceEndpoint(ConnectionString2));

                var router = new TestEndpointRouter();
                var container = new TestMultiEndpointServiceConnectionContainer("hub", e =>
                {
                    return new TestServiceConnectionContainer(new List<IServiceConnection> {
                        new TestSimpleServiceConnection(ServiceConnectionStatus.Disconnected),
                        new TestSimpleServiceConnection(ServiceConnectionStatus.Disconnected),
                        new TestSimpleServiceConnection(ServiceConnectionStatus.Disconnected),
                        new TestSimpleServiceConnection(ServiceConnectionStatus.Disconnected),
                        new TestSimpleServiceConnection(ServiceConnectionStatus.Disconnected),
                        new TestSimpleServiceConnection(ServiceConnectionStatus.Disconnected),
                        new TestSimpleServiceConnection(ServiceConnectionStatus.Disconnected),
                    }, e);
                }, sem, router, loggerFactory);

                _ = container.StartAsync();
                await container.ConnectionInitializedTask;

                await container.WriteAckableMessageAsync(DefaultGroupMessage);
            }
        }

        [Fact]
        public async Task TestContainerWithTwoEndpointWithOneOfflineSucceeds()
        {
            using (StartVerifiableLog(out var loggerFactory, LogLevel.Warning))
            {
                var sem = new TestServiceEndpointManager(
                new ServiceEndpoint(ConnectionString1),
                new ServiceEndpoint(ConnectionString2, name: "online"));

                var router = new TestEndpointRouter();
                var writeTcs = new TaskCompletionSource<object>();
                var containers = new Dictionary<ServiceEndpoint, TestServiceConnectionContainer>();
                var container = new TestMultiEndpointServiceConnectionContainer("hub", e =>
                {
                    if (string.IsNullOrEmpty(e.Name))
                    {
                        return containers[e] = new TestServiceConnectionContainer(new List<IServiceConnection> {
                        new TestSimpleServiceConnection(ServiceConnectionStatus.Disconnected, writeAsyncTcs: writeTcs),
                        new TestSimpleServiceConnection(ServiceConnectionStatus.Disconnected, writeAsyncTcs: writeTcs),
                        new TestSimpleServiceConnection(ServiceConnectionStatus.Disconnected, writeAsyncTcs: writeTcs),
                        new TestSimpleServiceConnection(ServiceConnectionStatus.Disconnected, writeAsyncTcs: writeTcs),
                        new TestSimpleServiceConnection(ServiceConnectionStatus.Disconnected, writeAsyncTcs: writeTcs),
                        new TestSimpleServiceConnection(ServiceConnectionStatus.Disconnected, writeAsyncTcs: writeTcs),
                        new TestSimpleServiceConnection(ServiceConnectionStatus.Disconnected, writeAsyncTcs: writeTcs),
                        }, e);
                    }
                    return containers[e] = new TestServiceConnectionContainer(new List<IServiceConnection> {
                        new TestSimpleServiceConnection(writeAsyncTcs: writeTcs),
                        new TestSimpleServiceConnection(writeAsyncTcs: writeTcs),
                        new TestSimpleServiceConnection(writeAsyncTcs: writeTcs),
                        new TestSimpleServiceConnection(writeAsyncTcs: writeTcs),
                        new TestSimpleServiceConnection(writeAsyncTcs: writeTcs),
                        new TestSimpleServiceConnection(writeAsyncTcs: writeTcs),
                        new TestSimpleServiceConnection(writeAsyncTcs: writeTcs),
                        }, e);
                }, sem, router, loggerFactory);

                _ = container.StartAsync();
                var task = container.WriteAckableMessageAsync(DefaultGroupMessage);
                await writeTcs.Task.OrTimeout();
                containers.First(p => !string.IsNullOrEmpty(p.Key.Name)).Value.HandleAck(new AckMessage(1, (int)AckStatus.Ok));
                await task.OrTimeout();
            }
        }

        [Fact]
        public async Task TestContainerWithTwoEndpointWithPrimaryOfflineAndConnectionStartedSucceeds()
        {
            var sem = new TestServiceEndpointManager(
                new ServiceEndpoint(ConnectionString1),
                new ServiceEndpoint(ConnectionString2, EndpointType.Secondary, "online"));

            var router = new TestEndpointRouter();
            var writeTcs = new TaskCompletionSource<object>();
            var containers = new Dictionary<ServiceEndpoint, TestServiceConnectionContainer>();
            var container = new TestMultiEndpointServiceConnectionContainer("hub", e =>
            {
                if (string.IsNullOrEmpty(e.Name))
                {
                    return containers[e] = new TestServiceConnectionContainer(new List<IServiceConnection> {
                        new TestSimpleServiceConnection(ServiceConnectionStatus.Disconnected, writeAsyncTcs: writeTcs),
                        new TestSimpleServiceConnection(ServiceConnectionStatus.Disconnected, writeAsyncTcs: writeTcs),
                        new TestSimpleServiceConnection(ServiceConnectionStatus.Disconnected, writeAsyncTcs: writeTcs),
                        new TestSimpleServiceConnection(ServiceConnectionStatus.Disconnected, writeAsyncTcs: writeTcs),
                        new TestSimpleServiceConnection(ServiceConnectionStatus.Disconnected, writeAsyncTcs: writeTcs),
                        new TestSimpleServiceConnection(ServiceConnectionStatus.Disconnected, writeAsyncTcs: writeTcs),
                        new TestSimpleServiceConnection(ServiceConnectionStatus.Disconnected, writeAsyncTcs: writeTcs),
                    }, e);
                }
                return containers[e] = new TestServiceConnectionContainer(new List<IServiceConnection> {
                        new TestSimpleServiceConnection(writeAsyncTcs: writeTcs),
                        new TestSimpleServiceConnection(writeAsyncTcs: writeTcs),
                        new TestSimpleServiceConnection(writeAsyncTcs: writeTcs),
                        new TestSimpleServiceConnection(writeAsyncTcs: writeTcs),
                        new TestSimpleServiceConnection(writeAsyncTcs: writeTcs),
                        new TestSimpleServiceConnection(writeAsyncTcs: writeTcs),
                        new TestSimpleServiceConnection(writeAsyncTcs: writeTcs),
                    }, e);
            }, sem, router, NullLoggerFactory.Instance);

            _ = container.StartAsync();

            var task = container.WriteAckableMessageAsync(DefaultGroupMessage);
            await writeTcs.Task.OrTimeout();
            containers.First(p => !string.IsNullOrEmpty(p.Key.Name)).Value.HandleAck(new AckMessage(1, (int)AckStatus.Ok));
            await task.OrTimeout();

            var endpoints = container.GetOnlineEndpoints().ToArray();
            Assert.Single(endpoints);

            Assert.Equal("online", endpoints.First().Name);
        }

        [Fact]
        public async Task TestMultiEndpointConnectionWithNotExistEndpointRouter()
        {
            using (StartVerifiableLog(out var loggerFactory, LogLevel.Warning))
            {
                var sem = new TestServiceEndpointManager(
                    new ServiceEndpoint(ConnectionString1),
                    new ServiceEndpoint(ConnectionString2, EndpointType.Secondary, "online"));

                var router = new NotExistEndpointRouter();
                var container = new TestMultiEndpointServiceConnectionContainer("hub", e =>
                {
                    if (string.IsNullOrEmpty(e.Name))
                    {
                        return new TestServiceConnectionContainer(new List<IServiceConnection> {
                        new TestSimpleServiceConnection(ServiceConnectionStatus.Disconnected),
                        new TestSimpleServiceConnection(ServiceConnectionStatus.Disconnected),
                        new TestSimpleServiceConnection(ServiceConnectionStatus.Disconnected),
                        new TestSimpleServiceConnection(ServiceConnectionStatus.Disconnected),
                        new TestSimpleServiceConnection(ServiceConnectionStatus.Disconnected),
                        new TestSimpleServiceConnection(ServiceConnectionStatus.Disconnected),
                        new TestSimpleServiceConnection(ServiceConnectionStatus.Disconnected),
                    }, e);
                    }
                    return new TestServiceConnectionContainer(new List<IServiceConnection> {
                        new TestSimpleServiceConnection(),
                        new TestSimpleServiceConnection(),
                        new TestSimpleServiceConnection(),
                        new TestSimpleServiceConnection(),
                        new TestSimpleServiceConnection(),
                        new TestSimpleServiceConnection(),
                        new TestSimpleServiceConnection(),
                    }, e);
                }, sem, router, loggerFactory);

                _ = container.StartAsync();

                await container.WriteAsync(DefaultGroupMessage);
            }
        }

        [Fact]
        public async Task TestTwoEndpointsWithAllNotFoundAck()
        {
            var sem = new TestServiceEndpointManager(
                new ServiceEndpoint(ConnectionString1),
                new ServiceEndpoint(ConnectionString2, name: "online"));

            var router = new TestEndpointRouter();
            var writeTcs = new TaskCompletionSource<object>();
            var containers = new Dictionary<ServiceEndpoint, TestServiceConnectionContainer>();
            var container = new TestMultiEndpointServiceConnectionContainer("hub", e =>
            {
                if (string.IsNullOrEmpty(e.Name))
                {
                    return containers[e] = new TestServiceConnectionContainer(new List<IServiceConnection> {
                        new TestSimpleServiceConnection(writeAsyncTcs: writeTcs),
                        new TestSimpleServiceConnection(writeAsyncTcs: writeTcs),
                        new TestSimpleServiceConnection(writeAsyncTcs: writeTcs),
                        new TestSimpleServiceConnection(writeAsyncTcs: writeTcs),
                        new TestSimpleServiceConnection(writeAsyncTcs: writeTcs),
                        new TestSimpleServiceConnection(writeAsyncTcs: writeTcs),
                        new TestSimpleServiceConnection(writeAsyncTcs: writeTcs),
                    }, e);
                }
                return containers[e] = new TestServiceConnectionContainer(new List<IServiceConnection> {
                    new TestSimpleServiceConnection(writeAsyncTcs: writeTcs),
                    new TestSimpleServiceConnection(writeAsyncTcs: writeTcs),
                    new TestSimpleServiceConnection(writeAsyncTcs: writeTcs),
                    new TestSimpleServiceConnection(writeAsyncTcs: writeTcs),
                    new TestSimpleServiceConnection(writeAsyncTcs: writeTcs),
                    new TestSimpleServiceConnection(writeAsyncTcs: writeTcs),
                    new TestSimpleServiceConnection(writeAsyncTcs: writeTcs),
                }, e);
            }, sem, router, NullLoggerFactory.Instance);

            // All the connections started
            _ = container.StartAsync();
            await container.ConnectionInitializedTask;

            var task = container.WriteAckableMessageAsync(DefaultGroupMessage);
            await writeTcs.Task.OrTimeout();
            foreach (var c in containers)
            {
                c.Value.HandleAck(new AckMessage(1, (int)AckStatus.NotFound));
            }
            var result = await task.OrTimeout();
            Assert.False(result);
        }

        [Fact]
        public async Task TestTwoEndpointsWithAllTimeoutAck()
        {
            var sem = new TestServiceEndpointManager(
                new ServiceEndpoint(ConnectionString1),
                new ServiceEndpoint(ConnectionString2, name: "online"));

            var router = new TestEndpointRouter();
            var writeTcs = new TaskCompletionSource<object>();
            var containers = new Dictionary<ServiceEndpoint, TestServiceConnectionContainer>();
            var container = new TestMultiEndpointServiceConnectionContainer("hub", e =>
            {
                if (string.IsNullOrEmpty(e.Name))
                {
                    return containers[e] = new TestServiceConnectionContainer(new List<IServiceConnection> {
                        new TestSimpleServiceConnection(writeAsyncTcs: writeTcs),
                        new TestSimpleServiceConnection(writeAsyncTcs: writeTcs),
                        new TestSimpleServiceConnection(writeAsyncTcs: writeTcs),
                        new TestSimpleServiceConnection(writeAsyncTcs: writeTcs),
                        new TestSimpleServiceConnection(writeAsyncTcs: writeTcs),
                        new TestSimpleServiceConnection(writeAsyncTcs: writeTcs),
                        new TestSimpleServiceConnection(writeAsyncTcs: writeTcs),
                    }, e);
                }
                return containers[e] = new TestServiceConnectionContainer(new List<IServiceConnection> {
                    new TestSimpleServiceConnection(writeAsyncTcs: writeTcs),
                    new TestSimpleServiceConnection(writeAsyncTcs: writeTcs),
                    new TestSimpleServiceConnection(writeAsyncTcs: writeTcs),
                    new TestSimpleServiceConnection(writeAsyncTcs: writeTcs),
                    new TestSimpleServiceConnection(writeAsyncTcs: writeTcs),
                    new TestSimpleServiceConnection(writeAsyncTcs: writeTcs),
                    new TestSimpleServiceConnection(writeAsyncTcs: writeTcs),
                }, e);
            }, sem, router, NullLoggerFactory.Instance);

            // All the connections started
            _ = container.StartAsync();
            await container.ConnectionInitializedTask;

            var task = container.WriteAckableMessageAsync(DefaultGroupMessage);
            await writeTcs.Task.OrTimeout();
            foreach (var c in containers)
            {
                c.Value.HandleAck(new AckMessage(1, (int)AckStatus.Timeout));
            }
            await Assert.ThrowsAnyAsync<TimeoutException>(async () => await task.OrTimeout());
        }

        [Fact]
        public async Task TestTwoEndpointsWithoutAck()
        {
            var sem = new TestServiceEndpointManager(
                new ServiceEndpoint(ConnectionString1),
                new ServiceEndpoint(ConnectionString2, name: "online"));

            var router = new TestEndpointRouter();
            var writeTcs = new TaskCompletionSource<object>();
            var containers = new Dictionary<ServiceEndpoint, TestServiceConnectionContainer>();
            var container = new TestMultiEndpointServiceConnectionContainer("hub", e =>
            {
                if (string.IsNullOrEmpty(e.Name))
                {
                    return containers[e] = new TestServiceConnectionContainer(new List<IServiceConnection> {
                        new TestSimpleServiceConnection(writeAsyncTcs: writeTcs),
                        new TestSimpleServiceConnection(writeAsyncTcs: writeTcs),
                        new TestSimpleServiceConnection(writeAsyncTcs: writeTcs),
                        new TestSimpleServiceConnection(writeAsyncTcs: writeTcs),
                        new TestSimpleServiceConnection(writeAsyncTcs: writeTcs),
                        new TestSimpleServiceConnection(writeAsyncTcs: writeTcs),
                        new TestSimpleServiceConnection(writeAsyncTcs: writeTcs),
                    }, e, new AckHandler(100, 200));
                }
                return containers[e] = new TestServiceConnectionContainer(new List<IServiceConnection> {
                    new TestSimpleServiceConnection(writeAsyncTcs: writeTcs),
                    new TestSimpleServiceConnection(writeAsyncTcs: writeTcs),
                    new TestSimpleServiceConnection(writeAsyncTcs: writeTcs),
                    new TestSimpleServiceConnection(writeAsyncTcs: writeTcs),
                    new TestSimpleServiceConnection(writeAsyncTcs: writeTcs),
                    new TestSimpleServiceConnection(writeAsyncTcs: writeTcs),
                    new TestSimpleServiceConnection(writeAsyncTcs: writeTcs),
                }, e, new AckHandler(100, 200));
            }, sem, router, NullLoggerFactory.Instance);

            // All the connections started
            _ = container.StartAsync();
            await container.ConnectionInitializedTask;

            var task = container.WriteAckableMessageAsync(DefaultGroupMessage);
            await writeTcs.Task.OrTimeout();
            foreach (var c in containers)
            {
                c.Value.HandleAck(new AckMessage(1, (int)AckStatus.Timeout));
            }
            await Assert.ThrowsAnyAsync<TimeoutException>(async () => await task).OrTimeout();
        }

        [Fact]
        public async Task TestTwoEndpointsWithOneSucceededAndOtherNotAcked()
        {
            var sem = new TestServiceEndpointManager(
                new ServiceEndpoint(ConnectionString1),
                new ServiceEndpoint(ConnectionString2, name: "online"));

            var router = new TestEndpointRouter();
            var writeTcs = new TaskCompletionSource<object>();
            var containers = new Dictionary<ServiceEndpoint, TestServiceConnectionContainer>();
            var container = new TestMultiEndpointServiceConnectionContainer("hub", e =>
            {
                if (string.IsNullOrEmpty(e.Name))
                {
                    return containers[e] = new TestServiceConnectionContainer(new List<IServiceConnection> {
                        new TestSimpleServiceConnection(writeAsyncTcs: writeTcs),
                        new TestSimpleServiceConnection(writeAsyncTcs: writeTcs),
                        new TestSimpleServiceConnection(writeAsyncTcs: writeTcs),
                        new TestSimpleServiceConnection(writeAsyncTcs: writeTcs),
                        new TestSimpleServiceConnection(writeAsyncTcs: writeTcs),
                        new TestSimpleServiceConnection(writeAsyncTcs: writeTcs),
                        new TestSimpleServiceConnection(writeAsyncTcs: writeTcs),
                    }, e, new AckHandler(100, 1000));
                }
                return containers[e] = new TestServiceConnectionContainer(new List<IServiceConnection> {
                    new TestSimpleServiceConnection(writeAsyncTcs: writeTcs),
                    new TestSimpleServiceConnection(writeAsyncTcs: writeTcs),
                    new TestSimpleServiceConnection(writeAsyncTcs: writeTcs),
                    new TestSimpleServiceConnection(writeAsyncTcs: writeTcs),
                    new TestSimpleServiceConnection(writeAsyncTcs: writeTcs),
                    new TestSimpleServiceConnection(writeAsyncTcs: writeTcs),
                    new TestSimpleServiceConnection(writeAsyncTcs: writeTcs),
                }, e, new AckHandler(100, 1000));
            }, sem, router, NullLoggerFactory.Instance);

            // All the connections started
            _ = container.StartAsync();
            await container.ConnectionInitializedTask;

            var task = container.WriteAckableMessageAsync(DefaultGroupMessage);
            await writeTcs.Task.OrTimeout();
            containers.First().Value.HandleAck(new AckMessage(1, (int)AckStatus.Ok));
            var result = await task.OrTimeout();
            Assert.True(result);
        }

        [Fact]
        public async Task TestTwoEndpointsWithCancellationToken()
        {
            var sem = new TestServiceEndpointManager(
                new ServiceEndpoint(ConnectionString1),
                new ServiceEndpoint(ConnectionString2, name: "online"));

            var router = new TestEndpointRouter();
            var writeTcs = new TaskCompletionSource<object>();
            var containers = new Dictionary<ServiceEndpoint, TestServiceConnectionContainer>();
            var container = new TestMultiEndpointServiceConnectionContainer("hub", e =>
            {
                if (string.IsNullOrEmpty(e.Name))
                {
                    return containers[e] = new TestServiceConnectionContainer(new List<IServiceConnection> {
                        new TestSimpleServiceConnection(writeAsyncTcs: writeTcs),
                        new TestSimpleServiceConnection(writeAsyncTcs: writeTcs),
                        new TestSimpleServiceConnection(writeAsyncTcs: writeTcs),
                        new TestSimpleServiceConnection(writeAsyncTcs: writeTcs),
                        new TestSimpleServiceConnection(writeAsyncTcs: writeTcs),
                        new TestSimpleServiceConnection(writeAsyncTcs: writeTcs),
                        new TestSimpleServiceConnection(writeAsyncTcs: writeTcs),
                    }, e, new AckHandler(100, 200));
                }
                return containers[e] = new TestServiceConnectionContainer(new List<IServiceConnection> {
                    new TestSimpleServiceConnection(writeAsyncTcs: writeTcs),
                    new TestSimpleServiceConnection(writeAsyncTcs: writeTcs),
                    new TestSimpleServiceConnection(writeAsyncTcs: writeTcs),
                    new TestSimpleServiceConnection(writeAsyncTcs: writeTcs),
                    new TestSimpleServiceConnection(writeAsyncTcs: writeTcs),
                    new TestSimpleServiceConnection(writeAsyncTcs: writeTcs),
                    new TestSimpleServiceConnection(writeAsyncTcs: writeTcs),
                }, e, new AckHandler(100, 200));
            }, sem, router, NullLoggerFactory.Instance);

            // All the connections started
            _ = container.StartAsync();
            await container.ConnectionInitializedTask;

            var task = container.WriteAckableMessageAsync(DefaultGroupMessage, new CancellationToken(true));
            await writeTcs.Task.OrTimeout();
            foreach (var c in containers)
            {
                c.Value.HandleAck(new AckMessage(1, (int)AckStatus.Timeout));
            }
            await Assert.ThrowsAnyAsync<OperationCanceledException>(async () => await task).OrTimeout();
        }

        [Theory]
        [InlineData(true)]
        [InlineData(false)]
        public async Task TestSingleEndpointOffline(bool migratable)
        {
            var manager = new TestServiceEndpointManager(
                new ServiceEndpoint(ConnectionString1)
            );
            await TestEndpointOfflineInner(manager, new TestEndpointRouter(), migratable);
        }

        [Theory]
        [InlineData(true)]
        [InlineData(false)]
        public async Task TestMultiEndpointOffline(bool migratable)
        {
            var manager = new TestServiceEndpointManager(
                new ServiceEndpoint(ConnectionString1),
                new ServiceEndpoint(ConnectionString2)
            );
            await TestEndpointOfflineInner(manager, new TestEndpointRouter(), migratable);
        }

        [Fact]
<<<<<<< HEAD
        public async Task TestEndpointManagerWithRemoveEndpointsWithNoClients()
        {
            var sem = new TestServiceEndpointManager(
                new ServiceEndpoint(ConnectionString1, EndpointType.Primary, "1"),
                new ServiceEndpoint(ConnectionString2, EndpointType.Primary, "22")
                );
            var endpoints = sem.Endpoints;
            Assert.Equal(2, endpoints.Length);
            Assert.Equal("1", endpoints[0].Name);
            Assert.Equal("22", endpoints[1].Name);

=======
        public async Task TestMultipleEndpointWithRenamesAndWriteAckableMessage()
        {
            var sem = new TestServiceEndpointManager(
                new ServiceEndpoint(ConnectionString1, EndpointType.Primary, "1"),
                new ServiceEndpoint(ConnectionString2, EndpointType.Primary, "2"),
                new ServiceEndpoint(ConnectionString3, EndpointType.Secondary, "3")
                );

            var writeTcs = new TaskCompletionSource<object>();
            var endpoints = sem.Endpoints.Keys.OrderBy(x => x.Name).ToArray();
            Assert.Equal(3, endpoints.Length);
            Assert.Equal("1", endpoints[0].Name);
            Assert.Equal("2", endpoints[1].Name);
            Assert.Equal("3", endpoints[2].Name);

            var router = new TestEndpointRouter();
            var containers = new Dictionary<ServiceEndpoint, TestServiceConnectionContainer>();
            var container = new TestMultiEndpointServiceConnectionContainer("hub",
                e => containers[e] = new TestServiceConnectionContainer(new List<IServiceConnection> {
                new TestSimpleServiceConnection(writeAsyncTcs: writeTcs),
                new TestSimpleServiceConnection(writeAsyncTcs: writeTcs),
                new TestSimpleServiceConnection(writeAsyncTcs: writeTcs)
            }, e), sem, router, NullLoggerFactory.Instance);

            // All the connections started
            _ = container.StartAsync();
            await container.ConnectionInitializedTask;

            var containerEps = container.GetOnlineEndpoints().OrderBy(x => x.Name).ToArray();
            var container1 = containerEps[0].ConnectionContainer;
            Assert.Equal(3, containerEps.Length);
            Assert.Equal("1", containerEps[0].Name);
            Assert.Equal("2", containerEps[1].Name);
            Assert.Equal("3", containerEps[2].Name);

            // Trigger reload to test rename
            var renamedEndpoint = new ServiceEndpoint[]
            {
                new ServiceEndpoint(ConnectionString1, EndpointType.Primary, "11"),
                new ServiceEndpoint(ConnectionString2, EndpointType.Primary, "2"),
                new ServiceEndpoint(ConnectionString3, EndpointType.Secondary, "33")
            };
            await sem.TestReloadServiceEndpoints(renamedEndpoint);

            // validate container level updates
            containerEps = container.GetOnlineEndpoints().OrderBy(x => x.Name).ToArray();
            Assert.Equal(3, containerEps.Length);
            Assert.Equal("11", containerEps[0].Name);
            // container1 keep same after rename
            Assert.Equal(container1, containerEps[0].ConnectionContainer);
            Assert.Equal("2", containerEps[1].Name);
            Assert.Equal("33", containerEps[2].Name);

            // validate sem negotiation endpoints updated
            var ngoEps = sem.GetEndpoints("hub").OrderBy(x => x.Name).ToArray();
            Assert.Equal(3, ngoEps.Length);
            Assert.Equal("11", ngoEps[0].Name);
            Assert.Equal("2", ngoEps[1].Name);
            Assert.Equal("33", ngoEps[2].Name);

            // write messages
            var task = container.WriteAckableMessageAsync(DefaultGroupMessage);
            await writeTcs.Task.OrTimeout();
            containers.First().Value.HandleAck(new AckMessage(1, (int)AckStatus.Ok));
            await task.OrTimeout();
        }
        
        [Fact]
        public async Task TestEndpointManagerWithAddEndpointsWithTimeoutCanPromote()
        {
            var sem = new TestServiceEndpointManager(
                new ServiceEndpoint(ConnectionString1, EndpointType.Primary, "1")
                );
            var endpoints = sem.Endpoints.Keys.ToArray();
            Assert.Single(endpoints);
            Assert.Equal("1", endpoints[0].Name);

>>>>>>> 1b1901cd
            var router = new TestEndpointRouter();
            var writeTcs = new TaskCompletionSource<object>();
            var container = new TestMultiEndpointServiceConnectionContainer("hub",
                e => new TestServiceConnectionContainer(new List<IServiceConnection> {
                new TestSimpleServiceConnection(writeAsyncTcs: writeTcs),
                new TestSimpleServiceConnection(writeAsyncTcs: writeTcs),
                new TestSimpleServiceConnection(writeAsyncTcs: writeTcs)
<<<<<<< HEAD
            }, e), sem, router, NullLoggerFactory.Instance);

            var hubEndpoints = container.GetOnlineEndpoints().OrderBy(x => x.Name).ToArray();
            Assert.Equal(2, hubEndpoints.Length);
            Assert.Equal("1", hubEndpoints[0].Name);
            Assert.Equal("22", hubEndpoints[1].Name);

            // mock inactive
            var containers = container.GetTestOnlineContainers();
            await Task.WhenAll(containers.Select(x => x.MockReceivedStatusPing(false)));

            var newEndpoint = new List<ServiceEndpoint>
            {
                new ServiceEndpoint(ConnectionString2, EndpointType.Primary, "22")
            };
            var timeoutToken = new CancellationTokenSource(1000).Token;
            _ = sem.TestRemoveServiceEndpoints(newEndpoint, timeoutToken);

            // delay check
            await Task.Delay(100);

            // validate container side task completes
            hubEndpoints = container.GetOnlineEndpoints().ToArray();
            Assert.Single(hubEndpoints);
            Assert.Equal("1", hubEndpoints[0].Name);

            // validate endpoint manager side update
            var ngoEps = sem.GetEndpoints("hub").ToArray();
            Assert.Single(ngoEps);
            Assert.Equal("1", ngoEps[0].Name);
        }

        [Fact]
        public async Task TestEndpointManagerWithRemovedEndpointsWithClients()
        {
            var sem = new TestServiceEndpointManager(
                new ServiceEndpoint(ConnectionString1, EndpointType.Primary, "1"),
                new ServiceEndpoint(ConnectionString2, EndpointType.Primary, "22")
                );
            var endpoints = sem.Endpoints;
            Assert.Equal(2, endpoints.Length);
            Assert.Equal("1", endpoints[0].Name);
            Assert.Equal("22", endpoints[1].Name);

=======
            }, e), sem, router, NullLoggerFactory.Instance, TimeSpan.FromSeconds(10));

            var hubEndpoints = container.GetOnlineEndpoints().ToArray();
            Assert.Single(hubEndpoints);
            Assert.Equal("1", hubEndpoints.First().Name);

            var newEndpoints = new ServiceEndpoint[]
            {
                new ServiceEndpoint(ConnectionString1, EndpointType.Primary, "1"),
                new ServiceEndpoint(ConnectionString2, EndpointType.Primary, "2"),
                new ServiceEndpoint(ConnectionString3, EndpointType.Primary, "3")
            };
            var timeoutToken = new CancellationTokenSource(1000).Token;
            _ = sem.TestReloadServiceEndpoints(newEndpoints, 1);

            // wait timeout then check added successfully
            await Task.Delay(1100);

            // validate container side updated
            hubEndpoints = container.GetOnlineEndpoints().OrderBy(x => x.Name).ToArray();
            Assert.Equal(3, hubEndpoints.Length);
            Assert.Equal("1", hubEndpoints[0].Name);
            Assert.Equal("2", hubEndpoints[1].Name);
            Assert.NotNull(hubEndpoints[1].ConnectionContainer);
            Assert.Equal("3", hubEndpoints[2].Name);
            Assert.NotNull(hubEndpoints[2].ConnectionContainer);

            // validate endpoint manager side update
            var ngoEps = sem.GetEndpoints("hub").OrderBy(x => x.Name).ToArray();
            Assert.Equal(3, ngoEps.Length);
            Assert.Equal("1", ngoEps[0].Name);
            Assert.Equal("2", ngoEps[1].Name);
            Assert.Equal("3", ngoEps[2].Name);
        }

        [Fact]
        public async Task TestEndpointManagerWithAddEndpointsWithServersTag()
        {
            var sem = new TestServiceEndpointManager(
                new ServiceEndpoint(ConnectionString1, EndpointType.Primary, "1")
                );

>>>>>>> 1b1901cd
            var router = new TestEndpointRouter();
            var writeTcs = new TaskCompletionSource<object>();
            var container = new TestMultiEndpointServiceConnectionContainer("hub",
                e => new TestServiceConnectionContainer(new List<IServiceConnection> {
                new TestSimpleServiceConnection(writeAsyncTcs: writeTcs),
                new TestSimpleServiceConnection(writeAsyncTcs: writeTcs),
                new TestSimpleServiceConnection(writeAsyncTcs: writeTcs)
<<<<<<< HEAD
            }, e), sem, router, NullLoggerFactory.Instance);

            var hubEndpoints = container.GetOnlineEndpoints().OrderBy(x => x.Name).ToArray();
            Assert.Equal(2, hubEndpoints.Length);
            Assert.Equal("1", hubEndpoints[0].Name);
            Assert.Equal("22", hubEndpoints[1].Name);

            // mock all active to emulate has clients
            var containers = container.GetTestOnlineContainers();
            await Task.WhenAll(containers.Select(x => x.MockReceivedStatusPing(true)));

            var newEndpoint = new List<ServiceEndpoint>
            {
                new ServiceEndpoint(ConnectionString2, EndpointType.Primary, "22")
            };
            var timeoutToken = new CancellationTokenSource(1000).Token;
            _ = sem.TestRemoveServiceEndpoints(newEndpoint, timeoutToken);

            // validate container side not updated
            hubEndpoints = container.GetOnlineEndpoints().ToArray();
            Assert.Equal(2, hubEndpoints.Length);
            Assert.Equal("1", hubEndpoints[0].Name);

            // validate endpoint manager side update
            var ngoEps = sem.GetEndpoints("hub").ToArray();
            Assert.Single(ngoEps);
            Assert.Equal("1", ngoEps[0].Name);

            // Mock client now drops and able to remove endpoints
            await Task.WhenAll(containers.Select(x => x.MockReceivedStatusPing(false)));
            await Task.Delay(6000);

            // validate container side updated
            hubEndpoints = container.GetOnlineEndpoints().ToArray();
            Assert.Single(hubEndpoints);
            Assert.Equal("1", hubEndpoints[0].Name);
        }

        // TODO: Test Add/Remove endpoint for endpoint type change test
        public async Task TestEndpointManagerWithEndpointTypeUpdate()
        { }

        private async Task TestEndpointOfflineInner(IServiceEndpointManager manager, IEndpointRouter router, bool migratable)
        {
=======
            }, e), sem, router, NullLoggerFactory.Instance, TimeSpan.FromSeconds(10));

            var endpoints = sem.GetEndpoints("hub").ToArray();
            Assert.Single(endpoints);
            Assert.Equal("1", endpoints[0].Name);

            var hubEndpoints = container.GetOnlineEndpoints().ToArray();
            Assert.Single(hubEndpoints);
            Assert.Equal("1", hubEndpoints.First().Name);

            var newEndpoints = new ServiceEndpoint[]
            {
                new ServiceEndpoint(ConnectionString1, EndpointType.Primary, "1"),
                new ServiceEndpoint(ConnectionString2, EndpointType.Primary, "2")
            };
            _ = sem.TestReloadServiceEndpoints(newEndpoints, 10);

            // Wait a few time to let message router updated.
            await Task.Delay(100);

            hubEndpoints = container.GetOnlineEndpoints().OrderBy(x => x.Name).ToArray();
            Assert.Equal(2, hubEndpoints.Length);
            Assert.Equal("1", hubEndpoints[0].Name);
            Assert.Equal("2", hubEndpoints[1].Name);

            // without Ready, still single endpoint available in negotiation
            var ngoEps = sem.GetEndpoints("hub").ToArray();
            Assert.Single(ngoEps);

            // Mock there're 3 servers SA,SB connected to EP1 and EP2
            var containers = container.GetTestOnlineContainers();
            var serversTag = "Server1;Server2;Server3";
            await Task.WhenAll(containers.Select(c => c.MockReceivedServersPing(serversTag)));
            
            // wait one interval+ for Ready state and check negotiation is added.
            await Task.Delay(6000);

            ngoEps = sem.GetEndpoints("hub").OrderBy(x => x.Name).ToArray();
            Assert.Equal(2, ngoEps.Length);
            Assert.Equal("1", ngoEps[0].Name);
            Assert.Equal("2", ngoEps[1].Name);

            var task = container.WriteAckableMessageAsync(DefaultGroupMessage);
            await writeTcs.Task.OrTimeout();
            containers.First().HandleAck(new AckMessage(1, (int)AckStatus.Ok));
            await task.OrTimeout();
        }

        [Theory]
        [MemberData(nameof(TestReloadEndpointsData))]
        public void TestServiceEndpointManagerReloadEndpoints(ServiceEndpoint[] oldValue, ServiceEndpoint[] newValue)
        {
            var sem = new TestServiceEndpointManager(oldValue);

            sem.TestReloadServiceEndpoints(newValue);

            var endpoints = sem.Endpoints.Keys;

            Assert.True(newValue.SequenceEqual(endpoints));
        }

        public static IEnumerable<object[]> TestReloadEndpointsData = new object[][]
        {
            // no change
            new object[]
            {
                new ServiceEndpoint[]
                {
                    new ServiceEndpoint("Endpoint=http://url1;AccessKey=ABCDEFG", EndpointType.Primary, "1"),
                    new ServiceEndpoint("Endpoint=http://url2;AccessKey=ABCDEFG", EndpointType.Primary, "2")
                },
                new ServiceEndpoint[]
                {
                    new ServiceEndpoint("Endpoint=http://url1;AccessKey=ABCDEFG", EndpointType.Primary, "1"),
                    new ServiceEndpoint("Endpoint=http://url2;AccessKey=ABCDEFG", EndpointType.Primary, "2")
                }
            },
            // add
            new object[]
            {
                new ServiceEndpoint[]
                {
                    new ServiceEndpoint("Endpoint=http://url1;AccessKey=ABCDEFG", EndpointType.Primary, "1")
                },
                new ServiceEndpoint[]
                {
                    new ServiceEndpoint("Endpoint=http://url1;AccessKey=ABCDEFG", EndpointType.Primary, "1"),
                    new ServiceEndpoint("Endpoint=http://url2;AccessKey=ABCDEFG", EndpointType.Primary, "2")
                }
            },
            // remove
            new object[]
            {
                new ServiceEndpoint[]
                {
                    new ServiceEndpoint("Endpoint=http://url1;AccessKey=ABCDEFG", EndpointType.Primary, "1"),
                    new ServiceEndpoint("Endpoint=http://url2;AccessKey=ABCDEFG", EndpointType.Primary, "2")
                },
                new ServiceEndpoint[]
                {
                    new ServiceEndpoint("Endpoint=http://url1;AccessKey=ABCDEFG", EndpointType.Primary, "1")
                }
            },
            // rename
            new object[]
            {
                new ServiceEndpoint[]
                {
                    new ServiceEndpoint("Endpoint=http://url1;AccessKey=ABCDEFG", EndpointType.Primary, "1"),
                    new ServiceEndpoint("Endpoint=http://url2;AccessKey=ABCDEFG", EndpointType.Primary, "2")
                },
                new ServiceEndpoint[]
                {
                    new ServiceEndpoint("Endpoint=http://url1;AccessKey=ABCDEFG", EndpointType.Primary, "22"),
                    new ServiceEndpoint("Endpoint=http://url2;AccessKey=ABCDEFG", EndpointType.Primary, "11")
                }
            },
            // type
            new object[]
            {
                new ServiceEndpoint[]
                {
                    new ServiceEndpoint("Endpoint=http://url1;AccessKey=ABCDEFG", EndpointType.Primary, "1"),
                    new ServiceEndpoint("Endpoint=http://url2;AccessKey=ABCDEFG", EndpointType.Secondary, "2")
                },
                new ServiceEndpoint[]
                {
                    new ServiceEndpoint("Endpoint=http://url1;AccessKey=ABCDEFG", EndpointType.Secondary, "1"),
                    new ServiceEndpoint("Endpoint=http://url2;AccessKey=ABCDEFG", EndpointType.Primary, "2")
                }
            }
        };

        private async Task TestEndpointOfflineInner(IServiceEndpointManager manager, IEndpointRouter router, bool migratable)
        {
>>>>>>> 1b1901cd
            var containers = new List<TestServiceConnectionContainer>();

            var container = new TestMultiEndpointServiceConnectionContainer("hub", e =>
            {
                var c = new TestServiceConnectionContainer(new List<IServiceConnection>
                {
                    new TestSimpleServiceConnection(),
                    new TestSimpleServiceConnection()
                });
                c.MockOffline = true;
                containers.Add(c);
                return c;
            }, manager, router, NullLoggerFactory.Instance);

            foreach (var c in containers)
            {
                Assert.False(c.IsOffline);
            }

            var expected = container.OfflineAsync(migratable);
            var actual = await Task.WhenAny(
                expected,
                Task.Delay(TimeSpan.FromSeconds(1))
            );
            Assert.Equal(expected, actual);

            foreach (var c in containers)
            {
                Assert.True(c.IsOffline);
            }

        }

        private class NotExistEndpointRouter : EndpointRouterDecorator
        {
            public override IEnumerable<ServiceEndpoint> GetEndpointsForConnection(string connectionId, IEnumerable<ServiceEndpoint> endpoints)
            {
                return null;
            }

            public override IEnumerable<ServiceEndpoint> GetEndpointsForGroup(string groupName, IEnumerable<ServiceEndpoint> endpoints)
            {
                return null;
            }
<<<<<<< HEAD
        }

        private sealed class TestMultiEndpointServiceConnectionContainer : MultiEndpointServiceConnectionContainer
        {
            public TestMultiEndpointServiceConnectionContainer(string hub,
                                                          Func<HubServiceEndpoint, IServiceConnectionContainer> generator,
                                                          IServiceEndpointManager endpoint,
                                                          IEndpointRouter router,
                                                          ILoggerFactory loggerFactory

                ) : base(hub, generator, endpoint, router, loggerFactory)
            {
            }

            public List<TestServiceConnectionContainer> GetTestOnlineContainers()
            {
                var endpoints = GetOnlineEndpoints();
                return endpoints.Select(e => e.ConnectionContainer as TestServiceConnectionContainer).ToList();
            }
=======
        }

        private sealed class TestMultiEndpointServiceConnectionContainer : MultiEndpointServiceConnectionContainer
        {
            public TestMultiEndpointServiceConnectionContainer(string hub,
                                                          Func<HubServiceEndpoint, IServiceConnectionContainer> generator,
                                                          IServiceEndpointManager endpoint,
                                                          IEndpointRouter router,
                                                          ILoggerFactory loggerFactory,
                                                          TimeSpan? scaleTimeout = null
                ) : base(hub, generator, endpoint, router, loggerFactory)
            {
            }


            public List<TestServiceConnectionContainer> GetTestOnlineContainers()
            {
                var endpoints = GetOnlineEndpoints();
                return endpoints.Select(e => e.ConnectionContainer as TestServiceConnectionContainer).ToList();
            }
>>>>>>> 1b1901cd
        }

        private class TestServiceEndpointManager : ServiceEndpointManagerBase
        {
            private readonly ServiceEndpoint[] _endpoints;

            public TestServiceEndpointManager(params ServiceEndpoint[] endpoints) : base(endpoints, NullLogger.Instance)
            {
                _endpoints = endpoints;
            }

            public override IServiceEndpointProvider GetEndpointProvider(ServiceEndpoint endpoint)
            {
                return null;
<<<<<<< HEAD
            }

            public async Task TestRemoveServiceEndpoints(IReadOnlyList<ServiceEndpoint> endpoint, CancellationToken cancellationToken = default)
            {
                await RemoveServiceEndpointsAsync(endpoint, cancellationToken);
            }
=======
            }

            public Task TestReloadServiceEndpoints(ServiceEndpoint[] serviceEndpoints, int timeoutSec = 0)
            {
                return ReloadServiceEndpointsAsync(serviceEndpoints, TimeSpan.FromSeconds(timeoutSec));
            }
>>>>>>> 1b1901cd
        }

        private class TestEndpointRouter : EndpointRouterDecorator
        {
            private readonly Exception _ex;
            private readonly bool _broken;
            public TestEndpointRouter(Exception ex = null) : base()
            {
                _ex = ex;
                _broken = ex != null;
            }

            public override IEnumerable<ServiceEndpoint> GetEndpointsForBroadcast(IEnumerable<ServiceEndpoint> endpoints)
            {
                if (_broken)
                {
                    throw _ex;
                }

                return base.GetEndpointsForBroadcast(endpoints);
            }

            public override IEnumerable<ServiceEndpoint> GetEndpointsForConnection(string connectionId, IEnumerable<ServiceEndpoint> endpoints)
            {
                if (_broken)
                {
                    throw _ex;
                }

                return base.GetEndpointsForConnection(connectionId, endpoints);
            }

            public override IEnumerable<ServiceEndpoint> GetEndpointsForGroup(string groupName, IEnumerable<ServiceEndpoint> endpoints)
            {
                if (_broken)
                {
                    throw _ex;
                }

                return base.GetEndpointsForGroup(groupName, endpoints);
            }

            public override IEnumerable<ServiceEndpoint> GetEndpointsForUser(string userId, IEnumerable<ServiceEndpoint> endpoints)
            {
                if (_broken)
                {
                    throw _ex;
                }

                return base.GetEndpointsForUser(userId, endpoints);
            }

            public override ServiceEndpoint GetNegotiateEndpoint(HttpContext context, IEnumerable<ServiceEndpoint> endpoints)
            {
                if (_broken)
                {
                    throw _ex;
                }

                return base.GetNegotiateEndpoint(context, endpoints);
            }
        }
    }
}<|MERGE_RESOLUTION|>--- conflicted
+++ resolved
@@ -1,1304 +1,1348 @@
-// Copyright (c) Microsoft. All rights reserved.
-// Licensed under the MIT license. See LICENSE file in the project root for full license information.
-
-using System;
-using System.Buffers;
-using System.Collections.Generic;
-using System.Linq;
-using System.Threading;
-using System.Threading.Tasks;
-using Microsoft.AspNetCore.Http;
-using Microsoft.Azure.SignalR.Common;
-using Microsoft.Azure.SignalR.Protocol;
-using Microsoft.Azure.SignalR.Tests.Common;
-using Microsoft.Extensions.Logging;
-using Microsoft.Extensions.Logging.Abstractions;
-using Xunit;
-using Xunit.Abstractions;
-
-namespace Microsoft.Azure.SignalR.Tests
-{
-    public class TestEndpointServiceConnectionContainerTests : VerifiableLoggedTest
-    {
-        private const string ConnectionStringFormatter = "Endpoint={0};AccessKey=ABCDEFGHIJKLMNOPQRSTUVWXYZ0123456789;";
-        private const string Url1 = "http://url1";
-        private const string Url2 = "https://url2";
-        private const string Url3 = "http://url3";
-        private readonly string ConnectionString1 = string.Format(ConnectionStringFormatter, Url1);
-        private readonly string ConnectionString2 = string.Format(ConnectionStringFormatter, Url2);
-        private readonly string ConnectionString3 = string.Format(ConnectionStringFormatter, Url3);
-        private static readonly JoinGroupWithAckMessage DefaultGroupMessage = new JoinGroupWithAckMessage("a", "a", -1);
-
-        public TestEndpointServiceConnectionContainerTests(ITestOutputHelper output) : base(output)
-        {
-        }
-
-        [Fact]
-        public void TestGetRoutedEndpointsReturnDistinctResultForMultiMessages()
-        {
-            var endpoints = new[]
-            {
-                new ServiceEndpoint(ConnectionString1, EndpointType.Primary, "1"),
-                new ServiceEndpoint(ConnectionString1, EndpointType.Primary, "2"),
-                new ServiceEndpoint(ConnectionString2, EndpointType.Secondary, "11"),
-                new ServiceEndpoint(ConnectionString2, EndpointType.Secondary, "12")
-            };
-
-            var sem = new TestServiceEndpointManager(endpoints);
-
-            var router = new TestEndpointRouter();
-            var container = new TestMultiEndpointServiceConnectionContainer("hub",
-                e => new TestServiceConnectionContainer(new List<IServiceConnection> {
-                new TestSimpleServiceConnection(),
-                new TestSimpleServiceConnection(),
-            }, e), sem, router, NullLoggerFactory.Instance);
-
-            var result = container.GetRoutedEndpoints(new MultiGroupBroadcastDataMessage(new[] { "group1", "group2" }, null)).ToList();
-
-            Assert.Equal(2, result.Count);
-
-            result = container.GetRoutedEndpoints(new MultiUserDataMessage(new[] { "user1", "user2" }, null)).ToList();
-
-            Assert.Equal(2, result.Count);
-        }
-
-        [Fact]
-        public void TestEndpointManagerWithDuplicateEndpoints()
-        {
-            var sem = new TestServiceEndpointManager(
-                new ServiceEndpoint(ConnectionString1, EndpointType.Primary, "1"),
-                new ServiceEndpoint(ConnectionString1, EndpointType.Secondary, "2"),
-                new ServiceEndpoint(ConnectionString2, EndpointType.Secondary, "11"),
-                new ServiceEndpoint(ConnectionString2, EndpointType.Secondary, "12")
-                );
-            var endpoints = sem.Endpoints.Keys.OrderBy(x => x.Name).ToArray();
-            Assert.Equal(2, endpoints.Length);
-            Assert.Equal("1", endpoints[0].Name);
-            Assert.Equal("11", endpoints[1].Name);
-
-            var router = new TestEndpointRouter();
-            var container = new TestMultiEndpointServiceConnectionContainer("hub",
-                e => new TestServiceConnectionContainer(new List<IServiceConnection> {
-                new TestSimpleServiceConnection(),
-                new TestSimpleServiceConnection(),
-            }, e), sem, router, NullLoggerFactory.Instance);
-
-            var containerEndpoints = container.GetOnlineEndpoints();
-            Assert.Equal(2, containerEndpoints.Count());
-        }
-
-        [Fact]
-        public async Task TestEndpointManagerWithDuplicateEndpointsAndConnectionStarted()
-        {
-            var sem = new TestServiceEndpointManager(
-                new ServiceEndpoint(ConnectionString1, EndpointType.Primary, "1"),
-                new ServiceEndpoint(ConnectionString1, EndpointType.Secondary, "2"),
-                new ServiceEndpoint(ConnectionString2, EndpointType.Secondary, "11"),
-                new ServiceEndpoint(ConnectionString2, EndpointType.Secondary, "12")
-                );
-            var endpoints = sem.Endpoints.Keys.OrderBy(x => x.Name).ToArray();
-            Assert.Equal(2, endpoints.Length);
-            Assert.Equal("1", endpoints[0].Name);
-            Assert.Equal("11", endpoints[1].Name);
-
-            var router = new TestEndpointRouter();
-            var container = new TestMultiEndpointServiceConnectionContainer("hub",
-                e => new TestServiceConnectionContainer(new List<IServiceConnection> {
-                new TestSimpleServiceConnection(),
-                new TestSimpleServiceConnection(),
-            }, e), sem, router, NullLoggerFactory.Instance);
-
-            // All the connections started
-            _ = container.StartAsync();
-            await container.ConnectionInitializedTask;
-
-            endpoints = container.GetOnlineEndpoints().OrderBy(x => x.Name).ToArray();
-            Assert.Equal(2, endpoints.Length);
-            Assert.Equal("1", endpoints[0].Name);
-            Assert.Equal("11", endpoints[1].Name);
-        }
-
-        [Fact]
-        public void TestContainerWithNoEndpointThrowNoEndpointException()
-        {
-            Assert.Throws<AzureSignalRConfigurationNoEndpointException>(() => new TestServiceEndpointManager());
-        }
-
-        [Fact]
-        public void TestContainerWithNoPrimaryEndpointDefinedThrows()
-        {
-            Assert.Throws<AzureSignalRNoPrimaryEndpointException>(() => new TestServiceEndpointManager(new ServiceEndpoint[]
-            {
-                new ServiceEndpoint(ConnectionString1, EndpointType.Secondary)
-            }));
-        }
-
-        [Fact]
-        public async Task TestContainerWithOneEndpointWithAllConnectedSucceeeds()
-        {
-            var sem = new TestServiceEndpointManager(new ServiceEndpoint(ConnectionString1));
-            var router = new TestEndpointRouter();
-
-            var writeTcs = new TaskCompletionSource<object>();
-            TestServiceConnectionContainer innerContainer = null;
-            var container = new TestMultiEndpointServiceConnectionContainer("hub",
-                e => innerContainer = new TestServiceConnectionContainer(new List<IServiceConnection> {
-                new TestSimpleServiceConnection(writeAsyncTcs: writeTcs),
-                new TestSimpleServiceConnection(writeAsyncTcs: writeTcs),
-                new TestSimpleServiceConnection(writeAsyncTcs: writeTcs),
-                new TestSimpleServiceConnection(writeAsyncTcs: writeTcs),
-                new TestSimpleServiceConnection(writeAsyncTcs: writeTcs),
-                new TestSimpleServiceConnection(writeAsyncTcs: writeTcs),
-                new TestSimpleServiceConnection(writeAsyncTcs: writeTcs),
-            }, e), sem, router, NullLoggerFactory.Instance);
-
-            // All the connections started
-            _ = container.StartAsync();
-            await container.ConnectionInitializedTask;
-
-            var task = container.WriteAckableMessageAsync(DefaultGroupMessage);
-            await writeTcs.Task.OrTimeout();
-            innerContainer.HandleAck(new AckMessage(1, (int)AckStatus.Ok));
-            await task.OrTimeout();
-        }
-
-        [Fact]
-        public async Task TestContainerWithOneEndpointWithAllDisconnectedConnectionThrows()
-        {
-            using (StartVerifiableLog(out var loggerFactory, LogLevel.Warning, logChecker: logs =>
-            {
-                var warns = logs.Where(s => s.Write.LogLevel == LogLevel.Warning).ToList();
-                Assert.Single(warns);
-                Assert.Contains(warns, s => s.Write.Message.Contains("Message JoinGroupWithAckMessage is not sent to endpoint (Primary)http://url1 because all connections to this endpoint are offline."));
-                return true;
-            }))
-            { 
-                var sem = new TestServiceEndpointManager(new ServiceEndpoint(ConnectionString1));
-                var router = new DefaultEndpointRouter();
-            
-                var container = new TestMultiEndpointServiceConnectionContainer("hub",
-                    e => new TestServiceConnectionContainer(new List<IServiceConnection> {
-                    new TestSimpleServiceConnection(ServiceConnectionStatus.Disconnected),
-                    new TestSimpleServiceConnection(ServiceConnectionStatus.Disconnected),
-                    new TestSimpleServiceConnection(ServiceConnectionStatus.Disconnected),
-                    new TestSimpleServiceConnection(ServiceConnectionStatus.Disconnected),
-                    new TestSimpleServiceConnection(ServiceConnectionStatus.Disconnected),
-                    new TestSimpleServiceConnection(ServiceConnectionStatus.Disconnected),
-                    new TestSimpleServiceConnection(ServiceConnectionStatus.Disconnected),
-                }, e), sem, router, loggerFactory);
-
-                // All the connections started
-                _ = container.StartAsync();
-                await container.ConnectionInitializedTask.OrTimeout();
-
-                await container.WriteAsync(DefaultGroupMessage);
-            }
-        }
-
-        [Fact]
-        public async Task TestContainerWithBadRouterThrows()
-        {
-            var sem = new TestServiceEndpointManager(new ServiceEndpoint(ConnectionString1));
-            var throws = new InvalidOperationException();
-            var router = new TestEndpointRouter(throws);
-            var container = new TestMultiEndpointServiceConnectionContainer("hub",
-                e => new TestServiceConnectionContainer(new List<IServiceConnection> {
-                new TestSimpleServiceConnection(ServiceConnectionStatus.Disconnected),
-                new TestSimpleServiceConnection(ServiceConnectionStatus.Disconnected),
-                new TestSimpleServiceConnection(ServiceConnectionStatus.Disconnected),
-                new TestSimpleServiceConnection(ServiceConnectionStatus.Disconnected),
-                new TestSimpleServiceConnection(ServiceConnectionStatus.Disconnected),
-                new TestSimpleServiceConnection(ServiceConnectionStatus.Disconnected),
-                new TestSimpleServiceConnection(ServiceConnectionStatus.Disconnected),
-            }, e), sem, router, NullLoggerFactory.Instance);
-
-            // All the connections started
-            _ = container.StartAsync();
-            await container.ConnectionInitializedTask;
-
-            await Assert.ThrowsAsync(throws.GetType(),
-                () => container.WriteAsync(DefaultGroupMessage)
-                );
-        }
-
-        [Fact]
-        public async Task TestContainerWithTwoConnectedEndpointAndBadRouterThrows()
-        {
-            var sem = new TestServiceEndpointManager(
-                new ServiceEndpoint(ConnectionString1),
-                new ServiceEndpoint(ConnectionString2));
-
-            var router = new TestEndpointRouter(new InvalidOperationException());
-            var container = new TestMultiEndpointServiceConnectionContainer("hub",
-                e => new TestServiceConnectionContainer(new List<IServiceConnection> {
-                new TestSimpleServiceConnection(),
-                new TestSimpleServiceConnection(),
-                new TestSimpleServiceConnection(),
-                new TestSimpleServiceConnection(),
-                new TestSimpleServiceConnection(),
-                new TestSimpleServiceConnection(),
-                new TestSimpleServiceConnection(),
-            }, e), sem, router, NullLoggerFactory.Instance);
-
-            // All the connections started
-            _ = container.StartAsync();
-            await container.ConnectionInitializedTask;
-
-            await Assert.ThrowsAsync<InvalidOperationException>(
-                () => container.WriteAsync(DefaultGroupMessage)
-                );
-        }
-
-        [Fact]
-        public async Task TestContainerWithTwoEndpointWithAllConnectedSucceedsWithGoodRouter()
-        {
-            var sem = new TestServiceEndpointManager(
-                new ServiceEndpoint(ConnectionString1),
-                new ServiceEndpoint(ConnectionString2));
-
-            var router = new TestEndpointRouter();
-            var writeTcs = new TaskCompletionSource<object>();
-            var containers = new Dictionary<ServiceEndpoint, TestServiceConnectionContainer>();
-            var container = new TestMultiEndpointServiceConnectionContainer("hub",
-                e => containers[e] = new TestServiceConnectionContainer(new List<IServiceConnection> {
-                new TestSimpleServiceConnection(writeAsyncTcs: writeTcs),
-                new TestSimpleServiceConnection(writeAsyncTcs: writeTcs),
-                new TestSimpleServiceConnection(writeAsyncTcs: writeTcs),
-                new TestSimpleServiceConnection(writeAsyncTcs: writeTcs),
-                new TestSimpleServiceConnection(writeAsyncTcs: writeTcs),
-                new TestSimpleServiceConnection(writeAsyncTcs: writeTcs),
-                new TestSimpleServiceConnection(writeAsyncTcs: writeTcs),
-            }, e), sem, router, NullLoggerFactory.Instance);
-
-            // All the connections started
-            _ = container.StartAsync();
-            await container.ConnectionInitializedTask;
-
-            var task = container.WriteAckableMessageAsync(DefaultGroupMessage);
-            await writeTcs.Task.OrTimeout();
-            containers.First().Value.HandleAck(new AckMessage(1, (int)AckStatus.Ok));
-            await task.OrTimeout();
-        }
-
-        [Fact]
-        public async Task TestContainerWithTwoEndpointWithAllOfflineSucceedsWithWarning()
-        {
-            using (StartVerifiableLog(out var loggerFactory, LogLevel.Warning, logChecker: logs =>
-            {
-                var warns = logs.Where(s => s.Write.LogLevel == LogLevel.Warning).ToList();
-                Assert.Equal(2, warns.Count);
-                Assert.Contains(warns, s => s.Write.Message.Contains("Message JoinGroupWithAckMessage is not sent to endpoint (Primary)http://url1 because all connections to this endpoint are offline."));
-                return true;
-            }))
-            {
-                var sem = new TestServiceEndpointManager(
-                    new ServiceEndpoint(ConnectionString1),
-                    new ServiceEndpoint(ConnectionString2));
-
-                var router = new TestEndpointRouter();
-                var container = new TestMultiEndpointServiceConnectionContainer("hub",
-                    e => new TestServiceConnectionContainer(new List<IServiceConnection> {
-                new TestSimpleServiceConnection(ServiceConnectionStatus.Disconnected),
-                new TestSimpleServiceConnection(ServiceConnectionStatus.Disconnected),
-                new TestSimpleServiceConnection(ServiceConnectionStatus.Disconnected),
-                new TestSimpleServiceConnection(ServiceConnectionStatus.Disconnected),
-                new TestSimpleServiceConnection(ServiceConnectionStatus.Disconnected),
-                new TestSimpleServiceConnection(ServiceConnectionStatus.Disconnected),
-                new TestSimpleServiceConnection(ServiceConnectionStatus.Disconnected),
-                }, e), sem, router, loggerFactory);
-
-                // All the connections started
-                _ = container.StartAsync();
-                await container.ConnectionInitializedTask;
-                await container.WriteAckableMessageAsync(DefaultGroupMessage);
-            }
-        }
-
-        [Fact]
-        public async Task TestContainerWithTwoOfflineEndpointWriteAckableMessageSucceedsWithWarning()
-        {
-            using (StartVerifiableLog(out var loggerFactory, LogLevel.Warning, logChecker: logs =>
-            {
-                var warns = logs.Where(s => s.Write.LogLevel == LogLevel.Warning).ToList();
-                Assert.Equal(2, warns.Count);
-                Assert.Contains(warns, s => s.Write.Message.Contains("Message JoinGroupWithAckMessage is not sent to endpoint (Primary)http://url1 because all connections to this endpoint are offline."));
-                return true;
-            }))
-            {
-                var sem = new TestServiceEndpointManager(
-                new ServiceEndpoint(ConnectionString1),
-                new ServiceEndpoint(ConnectionString2));
-
-                var router = new TestEndpointRouter();
-                var container = new TestMultiEndpointServiceConnectionContainer("hub", e =>
-                {
-                    return new TestServiceConnectionContainer(new List<IServiceConnection> {
-                        new TestSimpleServiceConnection(ServiceConnectionStatus.Disconnected),
-                        new TestSimpleServiceConnection(ServiceConnectionStatus.Disconnected),
-                        new TestSimpleServiceConnection(ServiceConnectionStatus.Disconnected),
-                        new TestSimpleServiceConnection(ServiceConnectionStatus.Disconnected),
-                        new TestSimpleServiceConnection(ServiceConnectionStatus.Disconnected),
-                        new TestSimpleServiceConnection(ServiceConnectionStatus.Disconnected),
-                        new TestSimpleServiceConnection(ServiceConnectionStatus.Disconnected),
-                    }, e);
-                }, sem, router, loggerFactory);
-
-                _ = container.StartAsync();
-                await container.ConnectionInitializedTask;
-
-                await container.WriteAckableMessageAsync(DefaultGroupMessage);
-            }
-        }
-
-        [Fact]
-        public async Task TestContainerWithTwoEndpointWithOneOfflineSucceeds()
-        {
-            using (StartVerifiableLog(out var loggerFactory, LogLevel.Warning))
-            {
-                var sem = new TestServiceEndpointManager(
-                new ServiceEndpoint(ConnectionString1),
-                new ServiceEndpoint(ConnectionString2, name: "online"));
-
-                var router = new TestEndpointRouter();
-                var writeTcs = new TaskCompletionSource<object>();
-                var containers = new Dictionary<ServiceEndpoint, TestServiceConnectionContainer>();
-                var container = new TestMultiEndpointServiceConnectionContainer("hub", e =>
-                {
-                    if (string.IsNullOrEmpty(e.Name))
-                    {
-                        return containers[e] = new TestServiceConnectionContainer(new List<IServiceConnection> {
-                        new TestSimpleServiceConnection(ServiceConnectionStatus.Disconnected, writeAsyncTcs: writeTcs),
-                        new TestSimpleServiceConnection(ServiceConnectionStatus.Disconnected, writeAsyncTcs: writeTcs),
-                        new TestSimpleServiceConnection(ServiceConnectionStatus.Disconnected, writeAsyncTcs: writeTcs),
-                        new TestSimpleServiceConnection(ServiceConnectionStatus.Disconnected, writeAsyncTcs: writeTcs),
-                        new TestSimpleServiceConnection(ServiceConnectionStatus.Disconnected, writeAsyncTcs: writeTcs),
-                        new TestSimpleServiceConnection(ServiceConnectionStatus.Disconnected, writeAsyncTcs: writeTcs),
-                        new TestSimpleServiceConnection(ServiceConnectionStatus.Disconnected, writeAsyncTcs: writeTcs),
-                        }, e);
-                    }
-                    return containers[e] = new TestServiceConnectionContainer(new List<IServiceConnection> {
-                        new TestSimpleServiceConnection(writeAsyncTcs: writeTcs),
-                        new TestSimpleServiceConnection(writeAsyncTcs: writeTcs),
-                        new TestSimpleServiceConnection(writeAsyncTcs: writeTcs),
-                        new TestSimpleServiceConnection(writeAsyncTcs: writeTcs),
-                        new TestSimpleServiceConnection(writeAsyncTcs: writeTcs),
-                        new TestSimpleServiceConnection(writeAsyncTcs: writeTcs),
-                        new TestSimpleServiceConnection(writeAsyncTcs: writeTcs),
-                        }, e);
-                }, sem, router, loggerFactory);
-
-                _ = container.StartAsync();
-                var task = container.WriteAckableMessageAsync(DefaultGroupMessage);
-                await writeTcs.Task.OrTimeout();
-                containers.First(p => !string.IsNullOrEmpty(p.Key.Name)).Value.HandleAck(new AckMessage(1, (int)AckStatus.Ok));
-                await task.OrTimeout();
-            }
-        }
-
-        [Fact]
-        public async Task TestContainerWithTwoEndpointWithPrimaryOfflineAndConnectionStartedSucceeds()
-        {
-            var sem = new TestServiceEndpointManager(
-                new ServiceEndpoint(ConnectionString1),
-                new ServiceEndpoint(ConnectionString2, EndpointType.Secondary, "online"));
-
-            var router = new TestEndpointRouter();
-            var writeTcs = new TaskCompletionSource<object>();
-            var containers = new Dictionary<ServiceEndpoint, TestServiceConnectionContainer>();
-            var container = new TestMultiEndpointServiceConnectionContainer("hub", e =>
-            {
-                if (string.IsNullOrEmpty(e.Name))
-                {
-                    return containers[e] = new TestServiceConnectionContainer(new List<IServiceConnection> {
-                        new TestSimpleServiceConnection(ServiceConnectionStatus.Disconnected, writeAsyncTcs: writeTcs),
-                        new TestSimpleServiceConnection(ServiceConnectionStatus.Disconnected, writeAsyncTcs: writeTcs),
-                        new TestSimpleServiceConnection(ServiceConnectionStatus.Disconnected, writeAsyncTcs: writeTcs),
-                        new TestSimpleServiceConnection(ServiceConnectionStatus.Disconnected, writeAsyncTcs: writeTcs),
-                        new TestSimpleServiceConnection(ServiceConnectionStatus.Disconnected, writeAsyncTcs: writeTcs),
-                        new TestSimpleServiceConnection(ServiceConnectionStatus.Disconnected, writeAsyncTcs: writeTcs),
-                        new TestSimpleServiceConnection(ServiceConnectionStatus.Disconnected, writeAsyncTcs: writeTcs),
-                    }, e);
-                }
-                return containers[e] = new TestServiceConnectionContainer(new List<IServiceConnection> {
-                        new TestSimpleServiceConnection(writeAsyncTcs: writeTcs),
-                        new TestSimpleServiceConnection(writeAsyncTcs: writeTcs),
-                        new TestSimpleServiceConnection(writeAsyncTcs: writeTcs),
-                        new TestSimpleServiceConnection(writeAsyncTcs: writeTcs),
-                        new TestSimpleServiceConnection(writeAsyncTcs: writeTcs),
-                        new TestSimpleServiceConnection(writeAsyncTcs: writeTcs),
-                        new TestSimpleServiceConnection(writeAsyncTcs: writeTcs),
-                    }, e);
-            }, sem, router, NullLoggerFactory.Instance);
-
-            _ = container.StartAsync();
-
-            var task = container.WriteAckableMessageAsync(DefaultGroupMessage);
-            await writeTcs.Task.OrTimeout();
-            containers.First(p => !string.IsNullOrEmpty(p.Key.Name)).Value.HandleAck(new AckMessage(1, (int)AckStatus.Ok));
-            await task.OrTimeout();
-
-            var endpoints = container.GetOnlineEndpoints().ToArray();
-            Assert.Single(endpoints);
-
-            Assert.Equal("online", endpoints.First().Name);
-        }
-
-        [Fact]
-        public async Task TestMultiEndpointConnectionWithNotExistEndpointRouter()
-        {
-            using (StartVerifiableLog(out var loggerFactory, LogLevel.Warning))
-            {
-                var sem = new TestServiceEndpointManager(
-                    new ServiceEndpoint(ConnectionString1),
-                    new ServiceEndpoint(ConnectionString2, EndpointType.Secondary, "online"));
-
-                var router = new NotExistEndpointRouter();
-                var container = new TestMultiEndpointServiceConnectionContainer("hub", e =>
-                {
-                    if (string.IsNullOrEmpty(e.Name))
-                    {
-                        return new TestServiceConnectionContainer(new List<IServiceConnection> {
-                        new TestSimpleServiceConnection(ServiceConnectionStatus.Disconnected),
-                        new TestSimpleServiceConnection(ServiceConnectionStatus.Disconnected),
-                        new TestSimpleServiceConnection(ServiceConnectionStatus.Disconnected),
-                        new TestSimpleServiceConnection(ServiceConnectionStatus.Disconnected),
-                        new TestSimpleServiceConnection(ServiceConnectionStatus.Disconnected),
-                        new TestSimpleServiceConnection(ServiceConnectionStatus.Disconnected),
-                        new TestSimpleServiceConnection(ServiceConnectionStatus.Disconnected),
-                    }, e);
-                    }
-                    return new TestServiceConnectionContainer(new List<IServiceConnection> {
-                        new TestSimpleServiceConnection(),
-                        new TestSimpleServiceConnection(),
-                        new TestSimpleServiceConnection(),
-                        new TestSimpleServiceConnection(),
-                        new TestSimpleServiceConnection(),
-                        new TestSimpleServiceConnection(),
-                        new TestSimpleServiceConnection(),
-                    }, e);
-                }, sem, router, loggerFactory);
-
-                _ = container.StartAsync();
-
-                await container.WriteAsync(DefaultGroupMessage);
-            }
-        }
-
-        [Fact]
-        public async Task TestTwoEndpointsWithAllNotFoundAck()
-        {
-            var sem = new TestServiceEndpointManager(
-                new ServiceEndpoint(ConnectionString1),
-                new ServiceEndpoint(ConnectionString2, name: "online"));
-
-            var router = new TestEndpointRouter();
-            var writeTcs = new TaskCompletionSource<object>();
-            var containers = new Dictionary<ServiceEndpoint, TestServiceConnectionContainer>();
-            var container = new TestMultiEndpointServiceConnectionContainer("hub", e =>
-            {
-                if (string.IsNullOrEmpty(e.Name))
-                {
-                    return containers[e] = new TestServiceConnectionContainer(new List<IServiceConnection> {
-                        new TestSimpleServiceConnection(writeAsyncTcs: writeTcs),
-                        new TestSimpleServiceConnection(writeAsyncTcs: writeTcs),
-                        new TestSimpleServiceConnection(writeAsyncTcs: writeTcs),
-                        new TestSimpleServiceConnection(writeAsyncTcs: writeTcs),
-                        new TestSimpleServiceConnection(writeAsyncTcs: writeTcs),
-                        new TestSimpleServiceConnection(writeAsyncTcs: writeTcs),
-                        new TestSimpleServiceConnection(writeAsyncTcs: writeTcs),
-                    }, e);
-                }
-                return containers[e] = new TestServiceConnectionContainer(new List<IServiceConnection> {
-                    new TestSimpleServiceConnection(writeAsyncTcs: writeTcs),
-                    new TestSimpleServiceConnection(writeAsyncTcs: writeTcs),
-                    new TestSimpleServiceConnection(writeAsyncTcs: writeTcs),
-                    new TestSimpleServiceConnection(writeAsyncTcs: writeTcs),
-                    new TestSimpleServiceConnection(writeAsyncTcs: writeTcs),
-                    new TestSimpleServiceConnection(writeAsyncTcs: writeTcs),
-                    new TestSimpleServiceConnection(writeAsyncTcs: writeTcs),
-                }, e);
-            }, sem, router, NullLoggerFactory.Instance);
-
-            // All the connections started
-            _ = container.StartAsync();
-            await container.ConnectionInitializedTask;
-
-            var task = container.WriteAckableMessageAsync(DefaultGroupMessage);
-            await writeTcs.Task.OrTimeout();
-            foreach (var c in containers)
-            {
-                c.Value.HandleAck(new AckMessage(1, (int)AckStatus.NotFound));
-            }
-            var result = await task.OrTimeout();
-            Assert.False(result);
-        }
-
-        [Fact]
-        public async Task TestTwoEndpointsWithAllTimeoutAck()
-        {
-            var sem = new TestServiceEndpointManager(
-                new ServiceEndpoint(ConnectionString1),
-                new ServiceEndpoint(ConnectionString2, name: "online"));
-
-            var router = new TestEndpointRouter();
-            var writeTcs = new TaskCompletionSource<object>();
-            var containers = new Dictionary<ServiceEndpoint, TestServiceConnectionContainer>();
-            var container = new TestMultiEndpointServiceConnectionContainer("hub", e =>
-            {
-                if (string.IsNullOrEmpty(e.Name))
-                {
-                    return containers[e] = new TestServiceConnectionContainer(new List<IServiceConnection> {
-                        new TestSimpleServiceConnection(writeAsyncTcs: writeTcs),
-                        new TestSimpleServiceConnection(writeAsyncTcs: writeTcs),
-                        new TestSimpleServiceConnection(writeAsyncTcs: writeTcs),
-                        new TestSimpleServiceConnection(writeAsyncTcs: writeTcs),
-                        new TestSimpleServiceConnection(writeAsyncTcs: writeTcs),
-                        new TestSimpleServiceConnection(writeAsyncTcs: writeTcs),
-                        new TestSimpleServiceConnection(writeAsyncTcs: writeTcs),
-                    }, e);
-                }
-                return containers[e] = new TestServiceConnectionContainer(new List<IServiceConnection> {
-                    new TestSimpleServiceConnection(writeAsyncTcs: writeTcs),
-                    new TestSimpleServiceConnection(writeAsyncTcs: writeTcs),
-                    new TestSimpleServiceConnection(writeAsyncTcs: writeTcs),
-                    new TestSimpleServiceConnection(writeAsyncTcs: writeTcs),
-                    new TestSimpleServiceConnection(writeAsyncTcs: writeTcs),
-                    new TestSimpleServiceConnection(writeAsyncTcs: writeTcs),
-                    new TestSimpleServiceConnection(writeAsyncTcs: writeTcs),
-                }, e);
-            }, sem, router, NullLoggerFactory.Instance);
-
-            // All the connections started
-            _ = container.StartAsync();
-            await container.ConnectionInitializedTask;
-
-            var task = container.WriteAckableMessageAsync(DefaultGroupMessage);
-            await writeTcs.Task.OrTimeout();
-            foreach (var c in containers)
-            {
-                c.Value.HandleAck(new AckMessage(1, (int)AckStatus.Timeout));
-            }
-            await Assert.ThrowsAnyAsync<TimeoutException>(async () => await task.OrTimeout());
-        }
-
-        [Fact]
-        public async Task TestTwoEndpointsWithoutAck()
-        {
-            var sem = new TestServiceEndpointManager(
-                new ServiceEndpoint(ConnectionString1),
-                new ServiceEndpoint(ConnectionString2, name: "online"));
-
-            var router = new TestEndpointRouter();
-            var writeTcs = new TaskCompletionSource<object>();
-            var containers = new Dictionary<ServiceEndpoint, TestServiceConnectionContainer>();
-            var container = new TestMultiEndpointServiceConnectionContainer("hub", e =>
-            {
-                if (string.IsNullOrEmpty(e.Name))
-                {
-                    return containers[e] = new TestServiceConnectionContainer(new List<IServiceConnection> {
-                        new TestSimpleServiceConnection(writeAsyncTcs: writeTcs),
-                        new TestSimpleServiceConnection(writeAsyncTcs: writeTcs),
-                        new TestSimpleServiceConnection(writeAsyncTcs: writeTcs),
-                        new TestSimpleServiceConnection(writeAsyncTcs: writeTcs),
-                        new TestSimpleServiceConnection(writeAsyncTcs: writeTcs),
-                        new TestSimpleServiceConnection(writeAsyncTcs: writeTcs),
-                        new TestSimpleServiceConnection(writeAsyncTcs: writeTcs),
-                    }, e, new AckHandler(100, 200));
-                }
-                return containers[e] = new TestServiceConnectionContainer(new List<IServiceConnection> {
-                    new TestSimpleServiceConnection(writeAsyncTcs: writeTcs),
-                    new TestSimpleServiceConnection(writeAsyncTcs: writeTcs),
-                    new TestSimpleServiceConnection(writeAsyncTcs: writeTcs),
-                    new TestSimpleServiceConnection(writeAsyncTcs: writeTcs),
-                    new TestSimpleServiceConnection(writeAsyncTcs: writeTcs),
-                    new TestSimpleServiceConnection(writeAsyncTcs: writeTcs),
-                    new TestSimpleServiceConnection(writeAsyncTcs: writeTcs),
-                }, e, new AckHandler(100, 200));
-            }, sem, router, NullLoggerFactory.Instance);
-
-            // All the connections started
-            _ = container.StartAsync();
-            await container.ConnectionInitializedTask;
-
-            var task = container.WriteAckableMessageAsync(DefaultGroupMessage);
-            await writeTcs.Task.OrTimeout();
-            foreach (var c in containers)
-            {
-                c.Value.HandleAck(new AckMessage(1, (int)AckStatus.Timeout));
-            }
-            await Assert.ThrowsAnyAsync<TimeoutException>(async () => await task).OrTimeout();
-        }
-
-        [Fact]
-        public async Task TestTwoEndpointsWithOneSucceededAndOtherNotAcked()
-        {
-            var sem = new TestServiceEndpointManager(
-                new ServiceEndpoint(ConnectionString1),
-                new ServiceEndpoint(ConnectionString2, name: "online"));
-
-            var router = new TestEndpointRouter();
-            var writeTcs = new TaskCompletionSource<object>();
-            var containers = new Dictionary<ServiceEndpoint, TestServiceConnectionContainer>();
-            var container = new TestMultiEndpointServiceConnectionContainer("hub", e =>
-            {
-                if (string.IsNullOrEmpty(e.Name))
-                {
-                    return containers[e] = new TestServiceConnectionContainer(new List<IServiceConnection> {
-                        new TestSimpleServiceConnection(writeAsyncTcs: writeTcs),
-                        new TestSimpleServiceConnection(writeAsyncTcs: writeTcs),
-                        new TestSimpleServiceConnection(writeAsyncTcs: writeTcs),
-                        new TestSimpleServiceConnection(writeAsyncTcs: writeTcs),
-                        new TestSimpleServiceConnection(writeAsyncTcs: writeTcs),
-                        new TestSimpleServiceConnection(writeAsyncTcs: writeTcs),
-                        new TestSimpleServiceConnection(writeAsyncTcs: writeTcs),
-                    }, e, new AckHandler(100, 1000));
-                }
-                return containers[e] = new TestServiceConnectionContainer(new List<IServiceConnection> {
-                    new TestSimpleServiceConnection(writeAsyncTcs: writeTcs),
-                    new TestSimpleServiceConnection(writeAsyncTcs: writeTcs),
-                    new TestSimpleServiceConnection(writeAsyncTcs: writeTcs),
-                    new TestSimpleServiceConnection(writeAsyncTcs: writeTcs),
-                    new TestSimpleServiceConnection(writeAsyncTcs: writeTcs),
-                    new TestSimpleServiceConnection(writeAsyncTcs: writeTcs),
-                    new TestSimpleServiceConnection(writeAsyncTcs: writeTcs),
-                }, e, new AckHandler(100, 1000));
-            }, sem, router, NullLoggerFactory.Instance);
-
-            // All the connections started
-            _ = container.StartAsync();
-            await container.ConnectionInitializedTask;
-
-            var task = container.WriteAckableMessageAsync(DefaultGroupMessage);
-            await writeTcs.Task.OrTimeout();
-            containers.First().Value.HandleAck(new AckMessage(1, (int)AckStatus.Ok));
-            var result = await task.OrTimeout();
-            Assert.True(result);
-        }
-
-        [Fact]
-        public async Task TestTwoEndpointsWithCancellationToken()
-        {
-            var sem = new TestServiceEndpointManager(
-                new ServiceEndpoint(ConnectionString1),
-                new ServiceEndpoint(ConnectionString2, name: "online"));
-
-            var router = new TestEndpointRouter();
-            var writeTcs = new TaskCompletionSource<object>();
-            var containers = new Dictionary<ServiceEndpoint, TestServiceConnectionContainer>();
-            var container = new TestMultiEndpointServiceConnectionContainer("hub", e =>
-            {
-                if (string.IsNullOrEmpty(e.Name))
-                {
-                    return containers[e] = new TestServiceConnectionContainer(new List<IServiceConnection> {
-                        new TestSimpleServiceConnection(writeAsyncTcs: writeTcs),
-                        new TestSimpleServiceConnection(writeAsyncTcs: writeTcs),
-                        new TestSimpleServiceConnection(writeAsyncTcs: writeTcs),
-                        new TestSimpleServiceConnection(writeAsyncTcs: writeTcs),
-                        new TestSimpleServiceConnection(writeAsyncTcs: writeTcs),
-                        new TestSimpleServiceConnection(writeAsyncTcs: writeTcs),
-                        new TestSimpleServiceConnection(writeAsyncTcs: writeTcs),
-                    }, e, new AckHandler(100, 200));
-                }
-                return containers[e] = new TestServiceConnectionContainer(new List<IServiceConnection> {
-                    new TestSimpleServiceConnection(writeAsyncTcs: writeTcs),
-                    new TestSimpleServiceConnection(writeAsyncTcs: writeTcs),
-                    new TestSimpleServiceConnection(writeAsyncTcs: writeTcs),
-                    new TestSimpleServiceConnection(writeAsyncTcs: writeTcs),
-                    new TestSimpleServiceConnection(writeAsyncTcs: writeTcs),
-                    new TestSimpleServiceConnection(writeAsyncTcs: writeTcs),
-                    new TestSimpleServiceConnection(writeAsyncTcs: writeTcs),
-                }, e, new AckHandler(100, 200));
-            }, sem, router, NullLoggerFactory.Instance);
-
-            // All the connections started
-            _ = container.StartAsync();
-            await container.ConnectionInitializedTask;
-
-            var task = container.WriteAckableMessageAsync(DefaultGroupMessage, new CancellationToken(true));
-            await writeTcs.Task.OrTimeout();
-            foreach (var c in containers)
-            {
-                c.Value.HandleAck(new AckMessage(1, (int)AckStatus.Timeout));
-            }
-            await Assert.ThrowsAnyAsync<OperationCanceledException>(async () => await task).OrTimeout();
-        }
-
-        [Theory]
-        [InlineData(true)]
-        [InlineData(false)]
-        public async Task TestSingleEndpointOffline(bool migratable)
-        {
-            var manager = new TestServiceEndpointManager(
-                new ServiceEndpoint(ConnectionString1)
-            );
-            await TestEndpointOfflineInner(manager, new TestEndpointRouter(), migratable);
-        }
-
-        [Theory]
-        [InlineData(true)]
-        [InlineData(false)]
-        public async Task TestMultiEndpointOffline(bool migratable)
-        {
-            var manager = new TestServiceEndpointManager(
-                new ServiceEndpoint(ConnectionString1),
-                new ServiceEndpoint(ConnectionString2)
-            );
-            await TestEndpointOfflineInner(manager, new TestEndpointRouter(), migratable);
-        }
-
-        [Fact]
-<<<<<<< HEAD
-        public async Task TestEndpointManagerWithRemoveEndpointsWithNoClients()
-        {
-            var sem = new TestServiceEndpointManager(
-                new ServiceEndpoint(ConnectionString1, EndpointType.Primary, "1"),
-                new ServiceEndpoint(ConnectionString2, EndpointType.Primary, "22")
-                );
-            var endpoints = sem.Endpoints;
-            Assert.Equal(2, endpoints.Length);
-            Assert.Equal("1", endpoints[0].Name);
-            Assert.Equal("22", endpoints[1].Name);
-
-=======
-        public async Task TestMultipleEndpointWithRenamesAndWriteAckableMessage()
-        {
-            var sem = new TestServiceEndpointManager(
-                new ServiceEndpoint(ConnectionString1, EndpointType.Primary, "1"),
-                new ServiceEndpoint(ConnectionString2, EndpointType.Primary, "2"),
-                new ServiceEndpoint(ConnectionString3, EndpointType.Secondary, "3")
-                );
-
-            var writeTcs = new TaskCompletionSource<object>();
-            var endpoints = sem.Endpoints.Keys.OrderBy(x => x.Name).ToArray();
-            Assert.Equal(3, endpoints.Length);
-            Assert.Equal("1", endpoints[0].Name);
-            Assert.Equal("2", endpoints[1].Name);
-            Assert.Equal("3", endpoints[2].Name);
-
-            var router = new TestEndpointRouter();
-            var containers = new Dictionary<ServiceEndpoint, TestServiceConnectionContainer>();
-            var container = new TestMultiEndpointServiceConnectionContainer("hub",
-                e => containers[e] = new TestServiceConnectionContainer(new List<IServiceConnection> {
-                new TestSimpleServiceConnection(writeAsyncTcs: writeTcs),
-                new TestSimpleServiceConnection(writeAsyncTcs: writeTcs),
-                new TestSimpleServiceConnection(writeAsyncTcs: writeTcs)
-            }, e), sem, router, NullLoggerFactory.Instance);
-
-            // All the connections started
-            _ = container.StartAsync();
-            await container.ConnectionInitializedTask;
-
-            var containerEps = container.GetOnlineEndpoints().OrderBy(x => x.Name).ToArray();
-            var container1 = containerEps[0].ConnectionContainer;
-            Assert.Equal(3, containerEps.Length);
-            Assert.Equal("1", containerEps[0].Name);
-            Assert.Equal("2", containerEps[1].Name);
-            Assert.Equal("3", containerEps[2].Name);
-
-            // Trigger reload to test rename
-            var renamedEndpoint = new ServiceEndpoint[]
-            {
-                new ServiceEndpoint(ConnectionString1, EndpointType.Primary, "11"),
-                new ServiceEndpoint(ConnectionString2, EndpointType.Primary, "2"),
-                new ServiceEndpoint(ConnectionString3, EndpointType.Secondary, "33")
-            };
-            await sem.TestReloadServiceEndpoints(renamedEndpoint);
-
-            // validate container level updates
-            containerEps = container.GetOnlineEndpoints().OrderBy(x => x.Name).ToArray();
-            Assert.Equal(3, containerEps.Length);
-            Assert.Equal("11", containerEps[0].Name);
-            // container1 keep same after rename
-            Assert.Equal(container1, containerEps[0].ConnectionContainer);
-            Assert.Equal("2", containerEps[1].Name);
-            Assert.Equal("33", containerEps[2].Name);
-
-            // validate sem negotiation endpoints updated
-            var ngoEps = sem.GetEndpoints("hub").OrderBy(x => x.Name).ToArray();
-            Assert.Equal(3, ngoEps.Length);
-            Assert.Equal("11", ngoEps[0].Name);
-            Assert.Equal("2", ngoEps[1].Name);
-            Assert.Equal("33", ngoEps[2].Name);
-
-            // write messages
-            var task = container.WriteAckableMessageAsync(DefaultGroupMessage);
-            await writeTcs.Task.OrTimeout();
-            containers.First().Value.HandleAck(new AckMessage(1, (int)AckStatus.Ok));
-            await task.OrTimeout();
-        }
-        
-        [Fact]
-        public async Task TestEndpointManagerWithAddEndpointsWithTimeoutCanPromote()
-        {
-            var sem = new TestServiceEndpointManager(
-                new ServiceEndpoint(ConnectionString1, EndpointType.Primary, "1")
-                );
-            var endpoints = sem.Endpoints.Keys.ToArray();
-            Assert.Single(endpoints);
-            Assert.Equal("1", endpoints[0].Name);
-
->>>>>>> 1b1901cd
-            var router = new TestEndpointRouter();
-            var writeTcs = new TaskCompletionSource<object>();
-            var container = new TestMultiEndpointServiceConnectionContainer("hub",
-                e => new TestServiceConnectionContainer(new List<IServiceConnection> {
-                new TestSimpleServiceConnection(writeAsyncTcs: writeTcs),
-                new TestSimpleServiceConnection(writeAsyncTcs: writeTcs),
-                new TestSimpleServiceConnection(writeAsyncTcs: writeTcs)
-<<<<<<< HEAD
-            }, e), sem, router, NullLoggerFactory.Instance);
-
-            var hubEndpoints = container.GetOnlineEndpoints().OrderBy(x => x.Name).ToArray();
-            Assert.Equal(2, hubEndpoints.Length);
-            Assert.Equal("1", hubEndpoints[0].Name);
-            Assert.Equal("22", hubEndpoints[1].Name);
-
-            // mock inactive
-            var containers = container.GetTestOnlineContainers();
-            await Task.WhenAll(containers.Select(x => x.MockReceivedStatusPing(false)));
-
-            var newEndpoint = new List<ServiceEndpoint>
-            {
-                new ServiceEndpoint(ConnectionString2, EndpointType.Primary, "22")
-            };
-            var timeoutToken = new CancellationTokenSource(1000).Token;
-            _ = sem.TestRemoveServiceEndpoints(newEndpoint, timeoutToken);
-
-            // delay check
-            await Task.Delay(100);
-
-            // validate container side task completes
-            hubEndpoints = container.GetOnlineEndpoints().ToArray();
-            Assert.Single(hubEndpoints);
-            Assert.Equal("1", hubEndpoints[0].Name);
-
-            // validate endpoint manager side update
-            var ngoEps = sem.GetEndpoints("hub").ToArray();
-            Assert.Single(ngoEps);
-            Assert.Equal("1", ngoEps[0].Name);
-        }
-
-        [Fact]
-        public async Task TestEndpointManagerWithRemovedEndpointsWithClients()
-        {
-            var sem = new TestServiceEndpointManager(
-                new ServiceEndpoint(ConnectionString1, EndpointType.Primary, "1"),
-                new ServiceEndpoint(ConnectionString2, EndpointType.Primary, "22")
-                );
-            var endpoints = sem.Endpoints;
-            Assert.Equal(2, endpoints.Length);
-            Assert.Equal("1", endpoints[0].Name);
-            Assert.Equal("22", endpoints[1].Name);
-
-=======
-            }, e), sem, router, NullLoggerFactory.Instance, TimeSpan.FromSeconds(10));
-
-            var hubEndpoints = container.GetOnlineEndpoints().ToArray();
-            Assert.Single(hubEndpoints);
-            Assert.Equal("1", hubEndpoints.First().Name);
-
-            var newEndpoints = new ServiceEndpoint[]
-            {
-                new ServiceEndpoint(ConnectionString1, EndpointType.Primary, "1"),
-                new ServiceEndpoint(ConnectionString2, EndpointType.Primary, "2"),
-                new ServiceEndpoint(ConnectionString3, EndpointType.Primary, "3")
-            };
-            var timeoutToken = new CancellationTokenSource(1000).Token;
-            _ = sem.TestReloadServiceEndpoints(newEndpoints, 1);
-
-            // wait timeout then check added successfully
-            await Task.Delay(1100);
-
-            // validate container side updated
-            hubEndpoints = container.GetOnlineEndpoints().OrderBy(x => x.Name).ToArray();
-            Assert.Equal(3, hubEndpoints.Length);
-            Assert.Equal("1", hubEndpoints[0].Name);
-            Assert.Equal("2", hubEndpoints[1].Name);
-            Assert.NotNull(hubEndpoints[1].ConnectionContainer);
-            Assert.Equal("3", hubEndpoints[2].Name);
-            Assert.NotNull(hubEndpoints[2].ConnectionContainer);
-
-            // validate endpoint manager side update
-            var ngoEps = sem.GetEndpoints("hub").OrderBy(x => x.Name).ToArray();
-            Assert.Equal(3, ngoEps.Length);
-            Assert.Equal("1", ngoEps[0].Name);
-            Assert.Equal("2", ngoEps[1].Name);
-            Assert.Equal("3", ngoEps[2].Name);
-        }
-
-        [Fact]
-        public async Task TestEndpointManagerWithAddEndpointsWithServersTag()
-        {
-            var sem = new TestServiceEndpointManager(
-                new ServiceEndpoint(ConnectionString1, EndpointType.Primary, "1")
-                );
-
->>>>>>> 1b1901cd
-            var router = new TestEndpointRouter();
-            var writeTcs = new TaskCompletionSource<object>();
-            var container = new TestMultiEndpointServiceConnectionContainer("hub",
-                e => new TestServiceConnectionContainer(new List<IServiceConnection> {
-                new TestSimpleServiceConnection(writeAsyncTcs: writeTcs),
-                new TestSimpleServiceConnection(writeAsyncTcs: writeTcs),
-                new TestSimpleServiceConnection(writeAsyncTcs: writeTcs)
-<<<<<<< HEAD
-            }, e), sem, router, NullLoggerFactory.Instance);
-
-            var hubEndpoints = container.GetOnlineEndpoints().OrderBy(x => x.Name).ToArray();
-            Assert.Equal(2, hubEndpoints.Length);
-            Assert.Equal("1", hubEndpoints[0].Name);
-            Assert.Equal("22", hubEndpoints[1].Name);
-
-            // mock all active to emulate has clients
-            var containers = container.GetTestOnlineContainers();
-            await Task.WhenAll(containers.Select(x => x.MockReceivedStatusPing(true)));
-
-            var newEndpoint = new List<ServiceEndpoint>
-            {
-                new ServiceEndpoint(ConnectionString2, EndpointType.Primary, "22")
-            };
-            var timeoutToken = new CancellationTokenSource(1000).Token;
-            _ = sem.TestRemoveServiceEndpoints(newEndpoint, timeoutToken);
-
-            // validate container side not updated
-            hubEndpoints = container.GetOnlineEndpoints().ToArray();
-            Assert.Equal(2, hubEndpoints.Length);
-            Assert.Equal("1", hubEndpoints[0].Name);
-
-            // validate endpoint manager side update
-            var ngoEps = sem.GetEndpoints("hub").ToArray();
-            Assert.Single(ngoEps);
-            Assert.Equal("1", ngoEps[0].Name);
-
-            // Mock client now drops and able to remove endpoints
-            await Task.WhenAll(containers.Select(x => x.MockReceivedStatusPing(false)));
-            await Task.Delay(6000);
-
-            // validate container side updated
-            hubEndpoints = container.GetOnlineEndpoints().ToArray();
-            Assert.Single(hubEndpoints);
-            Assert.Equal("1", hubEndpoints[0].Name);
-        }
-
-        // TODO: Test Add/Remove endpoint for endpoint type change test
-        public async Task TestEndpointManagerWithEndpointTypeUpdate()
-        { }
-
-        private async Task TestEndpointOfflineInner(IServiceEndpointManager manager, IEndpointRouter router, bool migratable)
-        {
-=======
-            }, e), sem, router, NullLoggerFactory.Instance, TimeSpan.FromSeconds(10));
-
-            var endpoints = sem.GetEndpoints("hub").ToArray();
-            Assert.Single(endpoints);
-            Assert.Equal("1", endpoints[0].Name);
-
-            var hubEndpoints = container.GetOnlineEndpoints().ToArray();
-            Assert.Single(hubEndpoints);
-            Assert.Equal("1", hubEndpoints.First().Name);
-
-            var newEndpoints = new ServiceEndpoint[]
-            {
-                new ServiceEndpoint(ConnectionString1, EndpointType.Primary, "1"),
-                new ServiceEndpoint(ConnectionString2, EndpointType.Primary, "2")
-            };
-            _ = sem.TestReloadServiceEndpoints(newEndpoints, 10);
-
-            // Wait a few time to let message router updated.
-            await Task.Delay(100);
-
-            hubEndpoints = container.GetOnlineEndpoints().OrderBy(x => x.Name).ToArray();
-            Assert.Equal(2, hubEndpoints.Length);
-            Assert.Equal("1", hubEndpoints[0].Name);
-            Assert.Equal("2", hubEndpoints[1].Name);
-
-            // without Ready, still single endpoint available in negotiation
-            var ngoEps = sem.GetEndpoints("hub").ToArray();
-            Assert.Single(ngoEps);
-
-            // Mock there're 3 servers SA,SB connected to EP1 and EP2
-            var containers = container.GetTestOnlineContainers();
-            var serversTag = "Server1;Server2;Server3";
-            await Task.WhenAll(containers.Select(c => c.MockReceivedServersPing(serversTag)));
-            
-            // wait one interval+ for Ready state and check negotiation is added.
-            await Task.Delay(6000);
-
-            ngoEps = sem.GetEndpoints("hub").OrderBy(x => x.Name).ToArray();
-            Assert.Equal(2, ngoEps.Length);
-            Assert.Equal("1", ngoEps[0].Name);
-            Assert.Equal("2", ngoEps[1].Name);
-
-            var task = container.WriteAckableMessageAsync(DefaultGroupMessage);
-            await writeTcs.Task.OrTimeout();
-            containers.First().HandleAck(new AckMessage(1, (int)AckStatus.Ok));
-            await task.OrTimeout();
-        }
-
-        [Theory]
-        [MemberData(nameof(TestReloadEndpointsData))]
-        public void TestServiceEndpointManagerReloadEndpoints(ServiceEndpoint[] oldValue, ServiceEndpoint[] newValue)
-        {
-            var sem = new TestServiceEndpointManager(oldValue);
-
-            sem.TestReloadServiceEndpoints(newValue);
-
-            var endpoints = sem.Endpoints.Keys;
-
-            Assert.True(newValue.SequenceEqual(endpoints));
-        }
-
-        public static IEnumerable<object[]> TestReloadEndpointsData = new object[][]
-        {
-            // no change
-            new object[]
-            {
-                new ServiceEndpoint[]
-                {
-                    new ServiceEndpoint("Endpoint=http://url1;AccessKey=ABCDEFG", EndpointType.Primary, "1"),
-                    new ServiceEndpoint("Endpoint=http://url2;AccessKey=ABCDEFG", EndpointType.Primary, "2")
-                },
-                new ServiceEndpoint[]
-                {
-                    new ServiceEndpoint("Endpoint=http://url1;AccessKey=ABCDEFG", EndpointType.Primary, "1"),
-                    new ServiceEndpoint("Endpoint=http://url2;AccessKey=ABCDEFG", EndpointType.Primary, "2")
-                }
-            },
-            // add
-            new object[]
-            {
-                new ServiceEndpoint[]
-                {
-                    new ServiceEndpoint("Endpoint=http://url1;AccessKey=ABCDEFG", EndpointType.Primary, "1")
-                },
-                new ServiceEndpoint[]
-                {
-                    new ServiceEndpoint("Endpoint=http://url1;AccessKey=ABCDEFG", EndpointType.Primary, "1"),
-                    new ServiceEndpoint("Endpoint=http://url2;AccessKey=ABCDEFG", EndpointType.Primary, "2")
-                }
-            },
-            // remove
-            new object[]
-            {
-                new ServiceEndpoint[]
-                {
-                    new ServiceEndpoint("Endpoint=http://url1;AccessKey=ABCDEFG", EndpointType.Primary, "1"),
-                    new ServiceEndpoint("Endpoint=http://url2;AccessKey=ABCDEFG", EndpointType.Primary, "2")
-                },
-                new ServiceEndpoint[]
-                {
-                    new ServiceEndpoint("Endpoint=http://url1;AccessKey=ABCDEFG", EndpointType.Primary, "1")
-                }
-            },
-            // rename
-            new object[]
-            {
-                new ServiceEndpoint[]
-                {
-                    new ServiceEndpoint("Endpoint=http://url1;AccessKey=ABCDEFG", EndpointType.Primary, "1"),
-                    new ServiceEndpoint("Endpoint=http://url2;AccessKey=ABCDEFG", EndpointType.Primary, "2")
-                },
-                new ServiceEndpoint[]
-                {
-                    new ServiceEndpoint("Endpoint=http://url1;AccessKey=ABCDEFG", EndpointType.Primary, "22"),
-                    new ServiceEndpoint("Endpoint=http://url2;AccessKey=ABCDEFG", EndpointType.Primary, "11")
-                }
-            },
-            // type
-            new object[]
-            {
-                new ServiceEndpoint[]
-                {
-                    new ServiceEndpoint("Endpoint=http://url1;AccessKey=ABCDEFG", EndpointType.Primary, "1"),
-                    new ServiceEndpoint("Endpoint=http://url2;AccessKey=ABCDEFG", EndpointType.Secondary, "2")
-                },
-                new ServiceEndpoint[]
-                {
-                    new ServiceEndpoint("Endpoint=http://url1;AccessKey=ABCDEFG", EndpointType.Secondary, "1"),
-                    new ServiceEndpoint("Endpoint=http://url2;AccessKey=ABCDEFG", EndpointType.Primary, "2")
-                }
-            }
-        };
-
-        private async Task TestEndpointOfflineInner(IServiceEndpointManager manager, IEndpointRouter router, bool migratable)
-        {
->>>>>>> 1b1901cd
-            var containers = new List<TestServiceConnectionContainer>();
-
-            var container = new TestMultiEndpointServiceConnectionContainer("hub", e =>
-            {
-                var c = new TestServiceConnectionContainer(new List<IServiceConnection>
-                {
-                    new TestSimpleServiceConnection(),
-                    new TestSimpleServiceConnection()
-                });
-                c.MockOffline = true;
-                containers.Add(c);
-                return c;
-            }, manager, router, NullLoggerFactory.Instance);
-
-            foreach (var c in containers)
-            {
-                Assert.False(c.IsOffline);
-            }
-
-            var expected = container.OfflineAsync(migratable);
-            var actual = await Task.WhenAny(
-                expected,
-                Task.Delay(TimeSpan.FromSeconds(1))
-            );
-            Assert.Equal(expected, actual);
-
-            foreach (var c in containers)
-            {
-                Assert.True(c.IsOffline);
-            }
-
-        }
-
-        private class NotExistEndpointRouter : EndpointRouterDecorator
-        {
-            public override IEnumerable<ServiceEndpoint> GetEndpointsForConnection(string connectionId, IEnumerable<ServiceEndpoint> endpoints)
-            {
-                return null;
-            }
-
-            public override IEnumerable<ServiceEndpoint> GetEndpointsForGroup(string groupName, IEnumerable<ServiceEndpoint> endpoints)
-            {
-                return null;
-            }
-<<<<<<< HEAD
-        }
-
-        private sealed class TestMultiEndpointServiceConnectionContainer : MultiEndpointServiceConnectionContainer
-        {
-            public TestMultiEndpointServiceConnectionContainer(string hub,
-                                                          Func<HubServiceEndpoint, IServiceConnectionContainer> generator,
-                                                          IServiceEndpointManager endpoint,
-                                                          IEndpointRouter router,
-                                                          ILoggerFactory loggerFactory
-
-                ) : base(hub, generator, endpoint, router, loggerFactory)
-            {
-            }
-
-            public List<TestServiceConnectionContainer> GetTestOnlineContainers()
-            {
-                var endpoints = GetOnlineEndpoints();
-                return endpoints.Select(e => e.ConnectionContainer as TestServiceConnectionContainer).ToList();
-            }
-=======
-        }
-
-        private sealed class TestMultiEndpointServiceConnectionContainer : MultiEndpointServiceConnectionContainer
-        {
-            public TestMultiEndpointServiceConnectionContainer(string hub,
-                                                          Func<HubServiceEndpoint, IServiceConnectionContainer> generator,
-                                                          IServiceEndpointManager endpoint,
-                                                          IEndpointRouter router,
-                                                          ILoggerFactory loggerFactory,
-                                                          TimeSpan? scaleTimeout = null
-                ) : base(hub, generator, endpoint, router, loggerFactory)
-            {
-            }
-
-
-            public List<TestServiceConnectionContainer> GetTestOnlineContainers()
-            {
-                var endpoints = GetOnlineEndpoints();
-                return endpoints.Select(e => e.ConnectionContainer as TestServiceConnectionContainer).ToList();
-            }
->>>>>>> 1b1901cd
-        }
-
-        private class TestServiceEndpointManager : ServiceEndpointManagerBase
-        {
-            private readonly ServiceEndpoint[] _endpoints;
-
-            public TestServiceEndpointManager(params ServiceEndpoint[] endpoints) : base(endpoints, NullLogger.Instance)
-            {
-                _endpoints = endpoints;
-            }
-
-            public override IServiceEndpointProvider GetEndpointProvider(ServiceEndpoint endpoint)
-            {
-                return null;
-<<<<<<< HEAD
-            }
-
-            public async Task TestRemoveServiceEndpoints(IReadOnlyList<ServiceEndpoint> endpoint, CancellationToken cancellationToken = default)
-            {
-                await RemoveServiceEndpointsAsync(endpoint, cancellationToken);
-            }
-=======
-            }
-
-            public Task TestReloadServiceEndpoints(ServiceEndpoint[] serviceEndpoints, int timeoutSec = 0)
-            {
-                return ReloadServiceEndpointsAsync(serviceEndpoints, TimeSpan.FromSeconds(timeoutSec));
-            }
->>>>>>> 1b1901cd
-        }
-
-        private class TestEndpointRouter : EndpointRouterDecorator
-        {
-            private readonly Exception _ex;
-            private readonly bool _broken;
-            public TestEndpointRouter(Exception ex = null) : base()
-            {
-                _ex = ex;
-                _broken = ex != null;
-            }
-
-            public override IEnumerable<ServiceEndpoint> GetEndpointsForBroadcast(IEnumerable<ServiceEndpoint> endpoints)
-            {
-                if (_broken)
-                {
-                    throw _ex;
-                }
-
-                return base.GetEndpointsForBroadcast(endpoints);
-            }
-
-            public override IEnumerable<ServiceEndpoint> GetEndpointsForConnection(string connectionId, IEnumerable<ServiceEndpoint> endpoints)
-            {
-                if (_broken)
-                {
-                    throw _ex;
-                }
-
-                return base.GetEndpointsForConnection(connectionId, endpoints);
-            }
-
-            public override IEnumerable<ServiceEndpoint> GetEndpointsForGroup(string groupName, IEnumerable<ServiceEndpoint> endpoints)
-            {
-                if (_broken)
-                {
-                    throw _ex;
-                }
-
-                return base.GetEndpointsForGroup(groupName, endpoints);
-            }
-
-            public override IEnumerable<ServiceEndpoint> GetEndpointsForUser(string userId, IEnumerable<ServiceEndpoint> endpoints)
-            {
-                if (_broken)
-                {
-                    throw _ex;
-                }
-
-                return base.GetEndpointsForUser(userId, endpoints);
-            }
-
-            public override ServiceEndpoint GetNegotiateEndpoint(HttpContext context, IEnumerable<ServiceEndpoint> endpoints)
-            {
-                if (_broken)
-                {
-                    throw _ex;
-                }
-
-                return base.GetNegotiateEndpoint(context, endpoints);
-            }
-        }
-    }
-}+// Copyright (c) Microsoft. All rights reserved.
+// Licensed under the MIT license. See LICENSE file in the project root for full license information.
+
+using System;
+using System.Buffers;
+using System.Collections.Generic;
+using System.Linq;
+using System.Threading;
+using System.Threading.Tasks;
+using Microsoft.AspNetCore.Http;
+using Microsoft.Azure.SignalR.Common;
+using Microsoft.Azure.SignalR.Protocol;
+using Microsoft.Azure.SignalR.Tests.Common;
+using Microsoft.Extensions.Logging;
+using Microsoft.Extensions.Logging.Abstractions;
+using Xunit;
+using Xunit.Abstractions;
+
+namespace Microsoft.Azure.SignalR.Tests
+{
+    public class TestEndpointServiceConnectionContainerTests : VerifiableLoggedTest
+    {
+        private const string ConnectionStringFormatter = "Endpoint={0};AccessKey=ABCDEFGHIJKLMNOPQRSTUVWXYZ0123456789;";
+        private const string Url1 = "http://url1";
+        private const string Url2 = "https://url2";
+        private const string Url3 = "http://url3";
+        private readonly string ConnectionString1 = string.Format(ConnectionStringFormatter, Url1);
+        private readonly string ConnectionString2 = string.Format(ConnectionStringFormatter, Url2);
+        private readonly string ConnectionString3 = string.Format(ConnectionStringFormatter, Url3);
+        private static readonly JoinGroupWithAckMessage DefaultGroupMessage = new JoinGroupWithAckMessage("a", "a", -1);
+
+        public TestEndpointServiceConnectionContainerTests(ITestOutputHelper output) : base(output)
+        {
+        }
+
+        [Fact]
+        public void TestGetRoutedEndpointsReturnDistinctResultForMultiMessages()
+        {
+            var endpoints = new[]
+            {
+                new ServiceEndpoint(ConnectionString1, EndpointType.Primary, "1"),
+                new ServiceEndpoint(ConnectionString1, EndpointType.Primary, "2"),
+                new ServiceEndpoint(ConnectionString2, EndpointType.Secondary, "11"),
+                new ServiceEndpoint(ConnectionString2, EndpointType.Secondary, "12")
+            };
+
+            var sem = new TestServiceEndpointManager(endpoints);
+
+            var router = new TestEndpointRouter();
+            var container = new TestMultiEndpointServiceConnectionContainer("hub",
+                e => new TestServiceConnectionContainer(new List<IServiceConnection> {
+                new TestSimpleServiceConnection(),
+                new TestSimpleServiceConnection(),
+            }, e), sem, router, NullLoggerFactory.Instance);
+
+            var result = container.GetRoutedEndpoints(new MultiGroupBroadcastDataMessage(new[] { "group1", "group2" }, null)).ToList();
+
+            Assert.Equal(2, result.Count);
+
+            result = container.GetRoutedEndpoints(new MultiUserDataMessage(new[] { "user1", "user2" }, null)).ToList();
+
+            Assert.Equal(2, result.Count);
+        }
+
+        [Fact]
+        public void TestEndpointManagerWithDuplicateEndpoints()
+        {
+            var sem = new TestServiceEndpointManager(
+                new ServiceEndpoint(ConnectionString1, EndpointType.Primary, "1"),
+                new ServiceEndpoint(ConnectionString1, EndpointType.Secondary, "2"),
+                new ServiceEndpoint(ConnectionString2, EndpointType.Secondary, "11"),
+                new ServiceEndpoint(ConnectionString2, EndpointType.Secondary, "12")
+                );
+            var endpoints = sem.Endpoints.Keys.OrderBy(x => x.Name).ToArray();
+            Assert.Equal(2, endpoints.Length);
+            Assert.Equal("1", endpoints[0].Name);
+            Assert.Equal("11", endpoints[1].Name);
+
+            var router = new TestEndpointRouter();
+            var container = new TestMultiEndpointServiceConnectionContainer("hub",
+                e => new TestServiceConnectionContainer(new List<IServiceConnection> {
+                new TestSimpleServiceConnection(),
+                new TestSimpleServiceConnection(),
+            }, e), sem, router, NullLoggerFactory.Instance);
+
+            var containerEndpoints = container.GetOnlineEndpoints();
+            Assert.Equal(2, containerEndpoints.Count());
+        }
+
+        [Fact]
+        public async Task TestEndpointManagerWithDuplicateEndpointsAndConnectionStarted()
+        {
+            var sem = new TestServiceEndpointManager(
+                new ServiceEndpoint(ConnectionString1, EndpointType.Primary, "1"),
+                new ServiceEndpoint(ConnectionString1, EndpointType.Secondary, "2"),
+                new ServiceEndpoint(ConnectionString2, EndpointType.Secondary, "11"),
+                new ServiceEndpoint(ConnectionString2, EndpointType.Secondary, "12")
+                );
+            var endpoints = sem.Endpoints.Keys.OrderBy(x => x.Name).ToArray();
+            Assert.Equal(2, endpoints.Length);
+            Assert.Equal("1", endpoints[0].Name);
+            Assert.Equal("11", endpoints[1].Name);
+
+            var router = new TestEndpointRouter();
+            var container = new TestMultiEndpointServiceConnectionContainer("hub",
+                e => new TestServiceConnectionContainer(new List<IServiceConnection> {
+                new TestSimpleServiceConnection(),
+                new TestSimpleServiceConnection(),
+            }, e), sem, router, NullLoggerFactory.Instance);
+
+            // All the connections started
+            _ = container.StartAsync();
+            await container.ConnectionInitializedTask;
+
+            endpoints = container.GetOnlineEndpoints().OrderBy(x => x.Name).ToArray();
+            Assert.Equal(2, endpoints.Length);
+            Assert.Equal("1", endpoints[0].Name);
+            Assert.Equal("11", endpoints[1].Name);
+        }
+
+        [Fact]
+        public void TestContainerWithNoEndpointThrowNoEndpointException()
+        {
+            Assert.Throws<AzureSignalRConfigurationNoEndpointException>(() => new TestServiceEndpointManager());
+        }
+
+        [Fact]
+        public void TestContainerWithNoPrimaryEndpointDefinedThrows()
+        {
+            Assert.Throws<AzureSignalRNoPrimaryEndpointException>(() => new TestServiceEndpointManager(new ServiceEndpoint[]
+            {
+                new ServiceEndpoint(ConnectionString1, EndpointType.Secondary)
+            }));
+        }
+
+        [Fact]
+        public async Task TestContainerWithOneEndpointWithAllConnectedSucceeeds()
+        {
+            var sem = new TestServiceEndpointManager(new ServiceEndpoint(ConnectionString1));
+            var router = new TestEndpointRouter();
+
+            var writeTcs = new TaskCompletionSource<object>();
+            TestServiceConnectionContainer innerContainer = null;
+            var container = new TestMultiEndpointServiceConnectionContainer("hub",
+                e => innerContainer = new TestServiceConnectionContainer(new List<IServiceConnection> {
+                new TestSimpleServiceConnection(writeAsyncTcs: writeTcs),
+                new TestSimpleServiceConnection(writeAsyncTcs: writeTcs),
+                new TestSimpleServiceConnection(writeAsyncTcs: writeTcs),
+                new TestSimpleServiceConnection(writeAsyncTcs: writeTcs),
+                new TestSimpleServiceConnection(writeAsyncTcs: writeTcs),
+                new TestSimpleServiceConnection(writeAsyncTcs: writeTcs),
+                new TestSimpleServiceConnection(writeAsyncTcs: writeTcs),
+            }, e), sem, router, NullLoggerFactory.Instance);
+
+            // All the connections started
+            _ = container.StartAsync();
+            await container.ConnectionInitializedTask;
+
+            var task = container.WriteAckableMessageAsync(DefaultGroupMessage);
+            await writeTcs.Task.OrTimeout();
+            innerContainer.HandleAck(new AckMessage(1, (int)AckStatus.Ok));
+            await task.OrTimeout();
+        }
+
+        [Fact]
+        public async Task TestContainerWithOneEndpointWithAllDisconnectedConnectionThrows()
+        {
+            using (StartVerifiableLog(out var loggerFactory, LogLevel.Warning, logChecker: logs =>
+            {
+                var warns = logs.Where(s => s.Write.LogLevel == LogLevel.Warning).ToList();
+                Assert.Single(warns);
+                Assert.Contains(warns, s => s.Write.Message.Contains("Message JoinGroupWithAckMessage is not sent to endpoint (Primary)http://url1 because all connections to this endpoint are offline."));
+                return true;
+            }))
+            { 
+                var sem = new TestServiceEndpointManager(new ServiceEndpoint(ConnectionString1));
+                var router = new DefaultEndpointRouter();
+            
+                var container = new TestMultiEndpointServiceConnectionContainer("hub",
+                    e => new TestServiceConnectionContainer(new List<IServiceConnection> {
+                    new TestSimpleServiceConnection(ServiceConnectionStatus.Disconnected),
+                    new TestSimpleServiceConnection(ServiceConnectionStatus.Disconnected),
+                    new TestSimpleServiceConnection(ServiceConnectionStatus.Disconnected),
+                    new TestSimpleServiceConnection(ServiceConnectionStatus.Disconnected),
+                    new TestSimpleServiceConnection(ServiceConnectionStatus.Disconnected),
+                    new TestSimpleServiceConnection(ServiceConnectionStatus.Disconnected),
+                    new TestSimpleServiceConnection(ServiceConnectionStatus.Disconnected),
+                }, e), sem, router, loggerFactory);
+
+                // All the connections started
+                _ = container.StartAsync();
+                await container.ConnectionInitializedTask.OrTimeout();
+
+                await container.WriteAsync(DefaultGroupMessage);
+            }
+        }
+
+        [Fact]
+        public async Task TestContainerWithBadRouterThrows()
+        {
+            var sem = new TestServiceEndpointManager(new ServiceEndpoint(ConnectionString1));
+            var throws = new InvalidOperationException();
+            var router = new TestEndpointRouter(throws);
+            var container = new TestMultiEndpointServiceConnectionContainer("hub",
+                e => new TestServiceConnectionContainer(new List<IServiceConnection> {
+                new TestSimpleServiceConnection(ServiceConnectionStatus.Disconnected),
+                new TestSimpleServiceConnection(ServiceConnectionStatus.Disconnected),
+                new TestSimpleServiceConnection(ServiceConnectionStatus.Disconnected),
+                new TestSimpleServiceConnection(ServiceConnectionStatus.Disconnected),
+                new TestSimpleServiceConnection(ServiceConnectionStatus.Disconnected),
+                new TestSimpleServiceConnection(ServiceConnectionStatus.Disconnected),
+                new TestSimpleServiceConnection(ServiceConnectionStatus.Disconnected),
+            }, e), sem, router, NullLoggerFactory.Instance);
+
+            // All the connections started
+            _ = container.StartAsync();
+            await container.ConnectionInitializedTask;
+
+            await Assert.ThrowsAsync(throws.GetType(),
+                () => container.WriteAsync(DefaultGroupMessage)
+                );
+        }
+
+        [Fact]
+        public async Task TestContainerWithTwoConnectedEndpointAndBadRouterThrows()
+        {
+            var sem = new TestServiceEndpointManager(
+                new ServiceEndpoint(ConnectionString1),
+                new ServiceEndpoint(ConnectionString2));
+
+            var router = new TestEndpointRouter(new InvalidOperationException());
+            var container = new TestMultiEndpointServiceConnectionContainer("hub",
+                e => new TestServiceConnectionContainer(new List<IServiceConnection> {
+                new TestSimpleServiceConnection(),
+                new TestSimpleServiceConnection(),
+                new TestSimpleServiceConnection(),
+                new TestSimpleServiceConnection(),
+                new TestSimpleServiceConnection(),
+                new TestSimpleServiceConnection(),
+                new TestSimpleServiceConnection(),
+            }, e), sem, router, NullLoggerFactory.Instance);
+
+            // All the connections started
+            _ = container.StartAsync();
+            await container.ConnectionInitializedTask;
+
+            await Assert.ThrowsAsync<InvalidOperationException>(
+                () => container.WriteAsync(DefaultGroupMessage)
+                );
+        }
+
+        [Fact]
+        public async Task TestContainerWithTwoEndpointWithAllConnectedSucceedsWithGoodRouter()
+        {
+            var sem = new TestServiceEndpointManager(
+                new ServiceEndpoint(ConnectionString1),
+                new ServiceEndpoint(ConnectionString2));
+
+            var router = new TestEndpointRouter();
+            var writeTcs = new TaskCompletionSource<object>();
+            var containers = new Dictionary<ServiceEndpoint, TestServiceConnectionContainer>();
+            var container = new TestMultiEndpointServiceConnectionContainer("hub",
+                e => containers[e] = new TestServiceConnectionContainer(new List<IServiceConnection> {
+                new TestSimpleServiceConnection(writeAsyncTcs: writeTcs),
+                new TestSimpleServiceConnection(writeAsyncTcs: writeTcs),
+                new TestSimpleServiceConnection(writeAsyncTcs: writeTcs),
+                new TestSimpleServiceConnection(writeAsyncTcs: writeTcs),
+                new TestSimpleServiceConnection(writeAsyncTcs: writeTcs),
+                new TestSimpleServiceConnection(writeAsyncTcs: writeTcs),
+                new TestSimpleServiceConnection(writeAsyncTcs: writeTcs),
+            }, e), sem, router, NullLoggerFactory.Instance);
+
+            // All the connections started
+            _ = container.StartAsync();
+            await container.ConnectionInitializedTask;
+
+            var task = container.WriteAckableMessageAsync(DefaultGroupMessage);
+            await writeTcs.Task.OrTimeout();
+            containers.First().Value.HandleAck(new AckMessage(1, (int)AckStatus.Ok));
+            await task.OrTimeout();
+        }
+
+        [Fact]
+        public async Task TestContainerWithTwoEndpointWithAllOfflineSucceedsWithWarning()
+        {
+            using (StartVerifiableLog(out var loggerFactory, LogLevel.Warning, logChecker: logs =>
+            {
+                var warns = logs.Where(s => s.Write.LogLevel == LogLevel.Warning).ToList();
+                Assert.Equal(2, warns.Count);
+                Assert.Contains(warns, s => s.Write.Message.Contains("Message JoinGroupWithAckMessage is not sent to endpoint (Primary)http://url1 because all connections to this endpoint are offline."));
+                return true;
+            }))
+            {
+                var sem = new TestServiceEndpointManager(
+                    new ServiceEndpoint(ConnectionString1),
+                    new ServiceEndpoint(ConnectionString2));
+
+                var router = new TestEndpointRouter();
+                var container = new TestMultiEndpointServiceConnectionContainer("hub",
+                    e => new TestServiceConnectionContainer(new List<IServiceConnection> {
+                new TestSimpleServiceConnection(ServiceConnectionStatus.Disconnected),
+                new TestSimpleServiceConnection(ServiceConnectionStatus.Disconnected),
+                new TestSimpleServiceConnection(ServiceConnectionStatus.Disconnected),
+                new TestSimpleServiceConnection(ServiceConnectionStatus.Disconnected),
+                new TestSimpleServiceConnection(ServiceConnectionStatus.Disconnected),
+                new TestSimpleServiceConnection(ServiceConnectionStatus.Disconnected),
+                new TestSimpleServiceConnection(ServiceConnectionStatus.Disconnected),
+                }, e), sem, router, loggerFactory);
+
+                // All the connections started
+                _ = container.StartAsync();
+                await container.ConnectionInitializedTask;
+                await container.WriteAckableMessageAsync(DefaultGroupMessage);
+            }
+        }
+
+        [Fact]
+        public async Task TestContainerWithTwoOfflineEndpointWriteAckableMessageSucceedsWithWarning()
+        {
+            using (StartVerifiableLog(out var loggerFactory, LogLevel.Warning, logChecker: logs =>
+            {
+                var warns = logs.Where(s => s.Write.LogLevel == LogLevel.Warning).ToList();
+                Assert.Equal(2, warns.Count);
+                Assert.Contains(warns, s => s.Write.Message.Contains("Message JoinGroupWithAckMessage is not sent to endpoint (Primary)http://url1 because all connections to this endpoint are offline."));
+                return true;
+            }))
+            {
+                var sem = new TestServiceEndpointManager(
+                new ServiceEndpoint(ConnectionString1),
+                new ServiceEndpoint(ConnectionString2));
+
+                var router = new TestEndpointRouter();
+                var container = new TestMultiEndpointServiceConnectionContainer("hub", e =>
+                {
+                    return new TestServiceConnectionContainer(new List<IServiceConnection> {
+                        new TestSimpleServiceConnection(ServiceConnectionStatus.Disconnected),
+                        new TestSimpleServiceConnection(ServiceConnectionStatus.Disconnected),
+                        new TestSimpleServiceConnection(ServiceConnectionStatus.Disconnected),
+                        new TestSimpleServiceConnection(ServiceConnectionStatus.Disconnected),
+                        new TestSimpleServiceConnection(ServiceConnectionStatus.Disconnected),
+                        new TestSimpleServiceConnection(ServiceConnectionStatus.Disconnected),
+                        new TestSimpleServiceConnection(ServiceConnectionStatus.Disconnected),
+                    }, e);
+                }, sem, router, loggerFactory);
+
+                _ = container.StartAsync();
+                await container.ConnectionInitializedTask;
+
+                await container.WriteAckableMessageAsync(DefaultGroupMessage);
+            }
+        }
+
+        [Fact]
+        public async Task TestContainerWithTwoEndpointWithOneOfflineSucceeds()
+        {
+            using (StartVerifiableLog(out var loggerFactory, LogLevel.Warning))
+            {
+                var sem = new TestServiceEndpointManager(
+                new ServiceEndpoint(ConnectionString1),
+                new ServiceEndpoint(ConnectionString2, name: "online"));
+
+                var router = new TestEndpointRouter();
+                var writeTcs = new TaskCompletionSource<object>();
+                var containers = new Dictionary<ServiceEndpoint, TestServiceConnectionContainer>();
+                var container = new TestMultiEndpointServiceConnectionContainer("hub", e =>
+                {
+                    if (string.IsNullOrEmpty(e.Name))
+                    {
+                        return containers[e] = new TestServiceConnectionContainer(new List<IServiceConnection> {
+                        new TestSimpleServiceConnection(ServiceConnectionStatus.Disconnected, writeAsyncTcs: writeTcs),
+                        new TestSimpleServiceConnection(ServiceConnectionStatus.Disconnected, writeAsyncTcs: writeTcs),
+                        new TestSimpleServiceConnection(ServiceConnectionStatus.Disconnected, writeAsyncTcs: writeTcs),
+                        new TestSimpleServiceConnection(ServiceConnectionStatus.Disconnected, writeAsyncTcs: writeTcs),
+                        new TestSimpleServiceConnection(ServiceConnectionStatus.Disconnected, writeAsyncTcs: writeTcs),
+                        new TestSimpleServiceConnection(ServiceConnectionStatus.Disconnected, writeAsyncTcs: writeTcs),
+                        new TestSimpleServiceConnection(ServiceConnectionStatus.Disconnected, writeAsyncTcs: writeTcs),
+                        }, e);
+                    }
+                    return containers[e] = new TestServiceConnectionContainer(new List<IServiceConnection> {
+                        new TestSimpleServiceConnection(writeAsyncTcs: writeTcs),
+                        new TestSimpleServiceConnection(writeAsyncTcs: writeTcs),
+                        new TestSimpleServiceConnection(writeAsyncTcs: writeTcs),
+                        new TestSimpleServiceConnection(writeAsyncTcs: writeTcs),
+                        new TestSimpleServiceConnection(writeAsyncTcs: writeTcs),
+                        new TestSimpleServiceConnection(writeAsyncTcs: writeTcs),
+                        new TestSimpleServiceConnection(writeAsyncTcs: writeTcs),
+                        }, e);
+                }, sem, router, loggerFactory);
+
+                _ = container.StartAsync();
+                var task = container.WriteAckableMessageAsync(DefaultGroupMessage);
+                await writeTcs.Task.OrTimeout();
+                containers.First(p => !string.IsNullOrEmpty(p.Key.Name)).Value.HandleAck(new AckMessage(1, (int)AckStatus.Ok));
+                await task.OrTimeout();
+            }
+        }
+
+        [Fact]
+        public async Task TestContainerWithTwoEndpointWithPrimaryOfflineAndConnectionStartedSucceeds()
+        {
+            var sem = new TestServiceEndpointManager(
+                new ServiceEndpoint(ConnectionString1),
+                new ServiceEndpoint(ConnectionString2, EndpointType.Secondary, "online"));
+
+            var router = new TestEndpointRouter();
+            var writeTcs = new TaskCompletionSource<object>();
+            var containers = new Dictionary<ServiceEndpoint, TestServiceConnectionContainer>();
+            var container = new TestMultiEndpointServiceConnectionContainer("hub", e =>
+            {
+                if (string.IsNullOrEmpty(e.Name))
+                {
+                    return containers[e] = new TestServiceConnectionContainer(new List<IServiceConnection> {
+                        new TestSimpleServiceConnection(ServiceConnectionStatus.Disconnected, writeAsyncTcs: writeTcs),
+                        new TestSimpleServiceConnection(ServiceConnectionStatus.Disconnected, writeAsyncTcs: writeTcs),
+                        new TestSimpleServiceConnection(ServiceConnectionStatus.Disconnected, writeAsyncTcs: writeTcs),
+                        new TestSimpleServiceConnection(ServiceConnectionStatus.Disconnected, writeAsyncTcs: writeTcs),
+                        new TestSimpleServiceConnection(ServiceConnectionStatus.Disconnected, writeAsyncTcs: writeTcs),
+                        new TestSimpleServiceConnection(ServiceConnectionStatus.Disconnected, writeAsyncTcs: writeTcs),
+                        new TestSimpleServiceConnection(ServiceConnectionStatus.Disconnected, writeAsyncTcs: writeTcs),
+                    }, e);
+                }
+                return containers[e] = new TestServiceConnectionContainer(new List<IServiceConnection> {
+                        new TestSimpleServiceConnection(writeAsyncTcs: writeTcs),
+                        new TestSimpleServiceConnection(writeAsyncTcs: writeTcs),
+                        new TestSimpleServiceConnection(writeAsyncTcs: writeTcs),
+                        new TestSimpleServiceConnection(writeAsyncTcs: writeTcs),
+                        new TestSimpleServiceConnection(writeAsyncTcs: writeTcs),
+                        new TestSimpleServiceConnection(writeAsyncTcs: writeTcs),
+                        new TestSimpleServiceConnection(writeAsyncTcs: writeTcs),
+                    }, e);
+            }, sem, router, NullLoggerFactory.Instance);
+
+            _ = container.StartAsync();
+
+            var task = container.WriteAckableMessageAsync(DefaultGroupMessage);
+            await writeTcs.Task.OrTimeout();
+            containers.First(p => !string.IsNullOrEmpty(p.Key.Name)).Value.HandleAck(new AckMessage(1, (int)AckStatus.Ok));
+            await task.OrTimeout();
+
+            var endpoints = container.GetOnlineEndpoints().ToArray();
+            Assert.Single(endpoints);
+
+            Assert.Equal("online", endpoints.First().Name);
+        }
+
+        [Fact]
+        public async Task TestMultiEndpointConnectionWithNotExistEndpointRouter()
+        {
+            using (StartVerifiableLog(out var loggerFactory, LogLevel.Warning))
+            {
+                var sem = new TestServiceEndpointManager(
+                    new ServiceEndpoint(ConnectionString1),
+                    new ServiceEndpoint(ConnectionString2, EndpointType.Secondary, "online"));
+
+                var router = new NotExistEndpointRouter();
+                var container = new TestMultiEndpointServiceConnectionContainer("hub", e =>
+                {
+                    if (string.IsNullOrEmpty(e.Name))
+                    {
+                        return new TestServiceConnectionContainer(new List<IServiceConnection> {
+                        new TestSimpleServiceConnection(ServiceConnectionStatus.Disconnected),
+                        new TestSimpleServiceConnection(ServiceConnectionStatus.Disconnected),
+                        new TestSimpleServiceConnection(ServiceConnectionStatus.Disconnected),
+                        new TestSimpleServiceConnection(ServiceConnectionStatus.Disconnected),
+                        new TestSimpleServiceConnection(ServiceConnectionStatus.Disconnected),
+                        new TestSimpleServiceConnection(ServiceConnectionStatus.Disconnected),
+                        new TestSimpleServiceConnection(ServiceConnectionStatus.Disconnected),
+                    }, e);
+                    }
+                    return new TestServiceConnectionContainer(new List<IServiceConnection> {
+                        new TestSimpleServiceConnection(),
+                        new TestSimpleServiceConnection(),
+                        new TestSimpleServiceConnection(),
+                        new TestSimpleServiceConnection(),
+                        new TestSimpleServiceConnection(),
+                        new TestSimpleServiceConnection(),
+                        new TestSimpleServiceConnection(),
+                    }, e);
+                }, sem, router, loggerFactory);
+
+                _ = container.StartAsync();
+
+                await container.WriteAsync(DefaultGroupMessage);
+            }
+        }
+
+        [Fact]
+        public async Task TestTwoEndpointsWithAllNotFoundAck()
+        {
+            var sem = new TestServiceEndpointManager(
+                new ServiceEndpoint(ConnectionString1),
+                new ServiceEndpoint(ConnectionString2, name: "online"));
+
+            var router = new TestEndpointRouter();
+            var writeTcs = new TaskCompletionSource<object>();
+            var containers = new Dictionary<ServiceEndpoint, TestServiceConnectionContainer>();
+            var container = new TestMultiEndpointServiceConnectionContainer("hub", e =>
+            {
+                if (string.IsNullOrEmpty(e.Name))
+                {
+                    return containers[e] = new TestServiceConnectionContainer(new List<IServiceConnection> {
+                        new TestSimpleServiceConnection(writeAsyncTcs: writeTcs),
+                        new TestSimpleServiceConnection(writeAsyncTcs: writeTcs),
+                        new TestSimpleServiceConnection(writeAsyncTcs: writeTcs),
+                        new TestSimpleServiceConnection(writeAsyncTcs: writeTcs),
+                        new TestSimpleServiceConnection(writeAsyncTcs: writeTcs),
+                        new TestSimpleServiceConnection(writeAsyncTcs: writeTcs),
+                        new TestSimpleServiceConnection(writeAsyncTcs: writeTcs),
+                    }, e);
+                }
+                return containers[e] = new TestServiceConnectionContainer(new List<IServiceConnection> {
+                    new TestSimpleServiceConnection(writeAsyncTcs: writeTcs),
+                    new TestSimpleServiceConnection(writeAsyncTcs: writeTcs),
+                    new TestSimpleServiceConnection(writeAsyncTcs: writeTcs),
+                    new TestSimpleServiceConnection(writeAsyncTcs: writeTcs),
+                    new TestSimpleServiceConnection(writeAsyncTcs: writeTcs),
+                    new TestSimpleServiceConnection(writeAsyncTcs: writeTcs),
+                    new TestSimpleServiceConnection(writeAsyncTcs: writeTcs),
+                }, e);
+            }, sem, router, NullLoggerFactory.Instance);
+
+            // All the connections started
+            _ = container.StartAsync();
+            await container.ConnectionInitializedTask;
+
+            var task = container.WriteAckableMessageAsync(DefaultGroupMessage);
+            await writeTcs.Task.OrTimeout();
+            foreach (var c in containers)
+            {
+                c.Value.HandleAck(new AckMessage(1, (int)AckStatus.NotFound));
+            }
+            var result = await task.OrTimeout();
+            Assert.False(result);
+        }
+
+        [Fact]
+        public async Task TestTwoEndpointsWithAllTimeoutAck()
+        {
+            var sem = new TestServiceEndpointManager(
+                new ServiceEndpoint(ConnectionString1),
+                new ServiceEndpoint(ConnectionString2, name: "online"));
+
+            var router = new TestEndpointRouter();
+            var writeTcs = new TaskCompletionSource<object>();
+            var containers = new Dictionary<ServiceEndpoint, TestServiceConnectionContainer>();
+            var container = new TestMultiEndpointServiceConnectionContainer("hub", e =>
+            {
+                if (string.IsNullOrEmpty(e.Name))
+                {
+                    return containers[e] = new TestServiceConnectionContainer(new List<IServiceConnection> {
+                        new TestSimpleServiceConnection(writeAsyncTcs: writeTcs),
+                        new TestSimpleServiceConnection(writeAsyncTcs: writeTcs),
+                        new TestSimpleServiceConnection(writeAsyncTcs: writeTcs),
+                        new TestSimpleServiceConnection(writeAsyncTcs: writeTcs),
+                        new TestSimpleServiceConnection(writeAsyncTcs: writeTcs),
+                        new TestSimpleServiceConnection(writeAsyncTcs: writeTcs),
+                        new TestSimpleServiceConnection(writeAsyncTcs: writeTcs),
+                    }, e);
+                }
+                return containers[e] = new TestServiceConnectionContainer(new List<IServiceConnection> {
+                    new TestSimpleServiceConnection(writeAsyncTcs: writeTcs),
+                    new TestSimpleServiceConnection(writeAsyncTcs: writeTcs),
+                    new TestSimpleServiceConnection(writeAsyncTcs: writeTcs),
+                    new TestSimpleServiceConnection(writeAsyncTcs: writeTcs),
+                    new TestSimpleServiceConnection(writeAsyncTcs: writeTcs),
+                    new TestSimpleServiceConnection(writeAsyncTcs: writeTcs),
+                    new TestSimpleServiceConnection(writeAsyncTcs: writeTcs),
+                }, e);
+            }, sem, router, NullLoggerFactory.Instance);
+
+            // All the connections started
+            _ = container.StartAsync();
+            await container.ConnectionInitializedTask;
+
+            var task = container.WriteAckableMessageAsync(DefaultGroupMessage);
+            await writeTcs.Task.OrTimeout();
+            foreach (var c in containers)
+            {
+                c.Value.HandleAck(new AckMessage(1, (int)AckStatus.Timeout));
+            }
+            await Assert.ThrowsAnyAsync<TimeoutException>(async () => await task.OrTimeout());
+        }
+
+        [Fact]
+        public async Task TestTwoEndpointsWithoutAck()
+        {
+            var sem = new TestServiceEndpointManager(
+                new ServiceEndpoint(ConnectionString1),
+                new ServiceEndpoint(ConnectionString2, name: "online"));
+
+            var router = new TestEndpointRouter();
+            var writeTcs = new TaskCompletionSource<object>();
+            var containers = new Dictionary<ServiceEndpoint, TestServiceConnectionContainer>();
+            var container = new TestMultiEndpointServiceConnectionContainer("hub", e =>
+            {
+                if (string.IsNullOrEmpty(e.Name))
+                {
+                    return containers[e] = new TestServiceConnectionContainer(new List<IServiceConnection> {
+                        new TestSimpleServiceConnection(writeAsyncTcs: writeTcs),
+                        new TestSimpleServiceConnection(writeAsyncTcs: writeTcs),
+                        new TestSimpleServiceConnection(writeAsyncTcs: writeTcs),
+                        new TestSimpleServiceConnection(writeAsyncTcs: writeTcs),
+                        new TestSimpleServiceConnection(writeAsyncTcs: writeTcs),
+                        new TestSimpleServiceConnection(writeAsyncTcs: writeTcs),
+                        new TestSimpleServiceConnection(writeAsyncTcs: writeTcs),
+                    }, e, new AckHandler(100, 200));
+                }
+                return containers[e] = new TestServiceConnectionContainer(new List<IServiceConnection> {
+                    new TestSimpleServiceConnection(writeAsyncTcs: writeTcs),
+                    new TestSimpleServiceConnection(writeAsyncTcs: writeTcs),
+                    new TestSimpleServiceConnection(writeAsyncTcs: writeTcs),
+                    new TestSimpleServiceConnection(writeAsyncTcs: writeTcs),
+                    new TestSimpleServiceConnection(writeAsyncTcs: writeTcs),
+                    new TestSimpleServiceConnection(writeAsyncTcs: writeTcs),
+                    new TestSimpleServiceConnection(writeAsyncTcs: writeTcs),
+                }, e, new AckHandler(100, 200));
+            }, sem, router, NullLoggerFactory.Instance);
+
+            // All the connections started
+            _ = container.StartAsync();
+            await container.ConnectionInitializedTask;
+
+            var task = container.WriteAckableMessageAsync(DefaultGroupMessage);
+            await writeTcs.Task.OrTimeout();
+            foreach (var c in containers)
+            {
+                c.Value.HandleAck(new AckMessage(1, (int)AckStatus.Timeout));
+            }
+            await Assert.ThrowsAnyAsync<TimeoutException>(async () => await task).OrTimeout();
+        }
+
+        [Fact]
+        public async Task TestTwoEndpointsWithOneSucceededAndOtherNotAcked()
+        {
+            var sem = new TestServiceEndpointManager(
+                new ServiceEndpoint(ConnectionString1),
+                new ServiceEndpoint(ConnectionString2, name: "online"));
+
+            var router = new TestEndpointRouter();
+            var writeTcs = new TaskCompletionSource<object>();
+            var containers = new Dictionary<ServiceEndpoint, TestServiceConnectionContainer>();
+            var container = new TestMultiEndpointServiceConnectionContainer("hub", e =>
+            {
+                if (string.IsNullOrEmpty(e.Name))
+                {
+                    return containers[e] = new TestServiceConnectionContainer(new List<IServiceConnection> {
+                        new TestSimpleServiceConnection(writeAsyncTcs: writeTcs),
+                        new TestSimpleServiceConnection(writeAsyncTcs: writeTcs),
+                        new TestSimpleServiceConnection(writeAsyncTcs: writeTcs),
+                        new TestSimpleServiceConnection(writeAsyncTcs: writeTcs),
+                        new TestSimpleServiceConnection(writeAsyncTcs: writeTcs),
+                        new TestSimpleServiceConnection(writeAsyncTcs: writeTcs),
+                        new TestSimpleServiceConnection(writeAsyncTcs: writeTcs),
+                    }, e, new AckHandler(100, 1000));
+                }
+                return containers[e] = new TestServiceConnectionContainer(new List<IServiceConnection> {
+                    new TestSimpleServiceConnection(writeAsyncTcs: writeTcs),
+                    new TestSimpleServiceConnection(writeAsyncTcs: writeTcs),
+                    new TestSimpleServiceConnection(writeAsyncTcs: writeTcs),
+                    new TestSimpleServiceConnection(writeAsyncTcs: writeTcs),
+                    new TestSimpleServiceConnection(writeAsyncTcs: writeTcs),
+                    new TestSimpleServiceConnection(writeAsyncTcs: writeTcs),
+                    new TestSimpleServiceConnection(writeAsyncTcs: writeTcs),
+                }, e, new AckHandler(100, 1000));
+            }, sem, router, NullLoggerFactory.Instance);
+
+            // All the connections started
+            _ = container.StartAsync();
+            await container.ConnectionInitializedTask;
+
+            var task = container.WriteAckableMessageAsync(DefaultGroupMessage);
+            await writeTcs.Task.OrTimeout();
+            containers.First().Value.HandleAck(new AckMessage(1, (int)AckStatus.Ok));
+            var result = await task.OrTimeout();
+            Assert.True(result);
+        }
+
+        [Fact]
+        public async Task TestTwoEndpointsWithCancellationToken()
+        {
+            var sem = new TestServiceEndpointManager(
+                new ServiceEndpoint(ConnectionString1),
+                new ServiceEndpoint(ConnectionString2, name: "online"));
+
+            var router = new TestEndpointRouter();
+            var writeTcs = new TaskCompletionSource<object>();
+            var containers = new Dictionary<ServiceEndpoint, TestServiceConnectionContainer>();
+            var container = new TestMultiEndpointServiceConnectionContainer("hub", e =>
+            {
+                if (string.IsNullOrEmpty(e.Name))
+                {
+                    return containers[e] = new TestServiceConnectionContainer(new List<IServiceConnection> {
+                        new TestSimpleServiceConnection(writeAsyncTcs: writeTcs),
+                        new TestSimpleServiceConnection(writeAsyncTcs: writeTcs),
+                        new TestSimpleServiceConnection(writeAsyncTcs: writeTcs),
+                        new TestSimpleServiceConnection(writeAsyncTcs: writeTcs),
+                        new TestSimpleServiceConnection(writeAsyncTcs: writeTcs),
+                        new TestSimpleServiceConnection(writeAsyncTcs: writeTcs),
+                        new TestSimpleServiceConnection(writeAsyncTcs: writeTcs),
+                    }, e, new AckHandler(100, 200));
+                }
+                return containers[e] = new TestServiceConnectionContainer(new List<IServiceConnection> {
+                    new TestSimpleServiceConnection(writeAsyncTcs: writeTcs),
+                    new TestSimpleServiceConnection(writeAsyncTcs: writeTcs),
+                    new TestSimpleServiceConnection(writeAsyncTcs: writeTcs),
+                    new TestSimpleServiceConnection(writeAsyncTcs: writeTcs),
+                    new TestSimpleServiceConnection(writeAsyncTcs: writeTcs),
+                    new TestSimpleServiceConnection(writeAsyncTcs: writeTcs),
+                    new TestSimpleServiceConnection(writeAsyncTcs: writeTcs),
+                }, e, new AckHandler(100, 200));
+            }, sem, router, NullLoggerFactory.Instance);
+
+            // All the connections started
+            _ = container.StartAsync();
+            await container.ConnectionInitializedTask;
+
+            var task = container.WriteAckableMessageAsync(DefaultGroupMessage, new CancellationToken(true));
+            await writeTcs.Task.OrTimeout();
+            foreach (var c in containers)
+            {
+                c.Value.HandleAck(new AckMessage(1, (int)AckStatus.Timeout));
+            }
+            await Assert.ThrowsAnyAsync<OperationCanceledException>(async () => await task).OrTimeout();
+        }
+
+        [Theory]
+        [InlineData(true)]
+        [InlineData(false)]
+        public async Task TestSingleEndpointOffline(bool migratable)
+        {
+            var manager = new TestServiceEndpointManager(
+                new ServiceEndpoint(ConnectionString1)
+            );
+            await TestEndpointOfflineInner(manager, new TestEndpointRouter(), migratable);
+        }
+
+        [Theory]
+        [InlineData(true)]
+        [InlineData(false)]
+        public async Task TestMultiEndpointOffline(bool migratable)
+        {
+            var manager = new TestServiceEndpointManager(
+                new ServiceEndpoint(ConnectionString1),
+                new ServiceEndpoint(ConnectionString2)
+            );
+            await TestEndpointOfflineInner(manager, new TestEndpointRouter(), migratable);
+        }
+
+        [Fact]
+        public async Task TestMultipleEndpointWithRenamesAndWriteAckableMessage()
+        {
+            var sem = new TestServiceEndpointManager(
+                new ServiceEndpoint(ConnectionString1, EndpointType.Primary, "1"),
+                new ServiceEndpoint(ConnectionString2, EndpointType.Primary, "2"),
+                new ServiceEndpoint(ConnectionString3, EndpointType.Secondary, "3")
+                );
+
+            var writeTcs = new TaskCompletionSource<object>();
+            var endpoints = sem.Endpoints.Keys.OrderBy(x => x.Name).ToArray();
+            Assert.Equal(3, endpoints.Length);
+            Assert.Equal("1", endpoints[0].Name);
+            Assert.Equal("2", endpoints[1].Name);
+            Assert.Equal("3", endpoints[2].Name);
+
+            var router = new TestEndpointRouter();
+            var containers = new Dictionary<ServiceEndpoint, TestServiceConnectionContainer>();
+            var container = new TestMultiEndpointServiceConnectionContainer("hub",
+                e => containers[e] = new TestServiceConnectionContainer(new List<IServiceConnection> {
+                new TestSimpleServiceConnection(writeAsyncTcs: writeTcs),
+                new TestSimpleServiceConnection(writeAsyncTcs: writeTcs),
+                new TestSimpleServiceConnection(writeAsyncTcs: writeTcs)
+            }, e), sem, router, NullLoggerFactory.Instance);
+
+            // All the connections started
+            _ = container.StartAsync();
+            await container.ConnectionInitializedTask;
+
+            var containerEps = container.GetOnlineEndpoints().OrderBy(x => x.Name).ToArray();
+            var container1 = containerEps[0].ConnectionContainer;
+            Assert.Equal(3, containerEps.Length);
+            Assert.Equal("1", containerEps[0].Name);
+            Assert.Equal("2", containerEps[1].Name);
+            Assert.Equal("3", containerEps[2].Name);
+
+            // Trigger reload to test rename
+            var renamedEndpoint = new ServiceEndpoint[]
+            {
+                new ServiceEndpoint(ConnectionString1, EndpointType.Primary, "11"),
+                new ServiceEndpoint(ConnectionString2, EndpointType.Primary, "2"),
+                new ServiceEndpoint(ConnectionString3, EndpointType.Secondary, "33")
+            };
+            await sem.TestReloadServiceEndpoints(renamedEndpoint);
+
+            // validate container level updates
+            containerEps = container.GetOnlineEndpoints().OrderBy(x => x.Name).ToArray();
+            Assert.Equal(3, containerEps.Length);
+            Assert.Equal("11", containerEps[0].Name);
+            // container1 keep same after rename
+            Assert.Equal(container1, containerEps[0].ConnectionContainer);
+            Assert.Equal("2", containerEps[1].Name);
+            Assert.Equal("33", containerEps[2].Name);
+
+            // validate sem negotiation endpoints updated
+            var ngoEps = sem.GetEndpoints("hub").OrderBy(x => x.Name).ToArray();
+            Assert.Equal(3, ngoEps.Length);
+            Assert.Equal("11", ngoEps[0].Name);
+            Assert.Equal("2", ngoEps[1].Name);
+            Assert.Equal("33", ngoEps[2].Name);
+
+            // write messages
+            var task = container.WriteAckableMessageAsync(DefaultGroupMessage);
+            await writeTcs.Task.OrTimeout();
+            containers.First().Value.HandleAck(new AckMessage(1, (int)AckStatus.Ok));
+            await task.OrTimeout();
+        }
+        
+        [Fact]
+        public async Task TestEndpointManagerWithAddEndpointsWithTimeoutCanPromote()
+        {
+            var sem = new TestServiceEndpointManager(
+                new ServiceEndpoint(ConnectionString1, EndpointType.Primary, "1")
+                );
+            var endpoints = sem.Endpoints.Keys.ToArray();
+            Assert.Single(endpoints);
+            Assert.Equal("1", endpoints[0].Name);
+
+            var router = new TestEndpointRouter();
+            var writeTcs = new TaskCompletionSource<object>();
+            var container = new TestMultiEndpointServiceConnectionContainer("hub",
+                e => new TestServiceConnectionContainer(new List<IServiceConnection> {
+                new TestSimpleServiceConnection(writeAsyncTcs: writeTcs),
+                new TestSimpleServiceConnection(writeAsyncTcs: writeTcs),
+                new TestSimpleServiceConnection(writeAsyncTcs: writeTcs)
+            }, e), sem, router, NullLoggerFactory.Instance, TimeSpan.FromSeconds(10));
+
+            var hubEndpoints = container.GetOnlineEndpoints().ToArray();
+            Assert.Single(hubEndpoints);
+            Assert.Equal("1", hubEndpoints.First().Name);
+
+            var newEndpoints = new ServiceEndpoint[]
+            {
+                new ServiceEndpoint(ConnectionString1, EndpointType.Primary, "1"),
+                new ServiceEndpoint(ConnectionString2, EndpointType.Primary, "2"),
+                new ServiceEndpoint(ConnectionString3, EndpointType.Primary, "3")
+            };
+            var timeoutToken = new CancellationTokenSource(1000).Token;
+            _ = sem.TestReloadServiceEndpoints(newEndpoints, 1);
+
+            // wait timeout then check added successfully
+            await Task.Delay(1100);
+
+            // validate container side updated
+            hubEndpoints = container.GetOnlineEndpoints().OrderBy(x => x.Name).ToArray();
+            Assert.Equal(3, hubEndpoints.Length);
+            Assert.Equal("1", hubEndpoints[0].Name);
+            Assert.Equal("2", hubEndpoints[1].Name);
+            Assert.NotNull(hubEndpoints[1].ConnectionContainer);
+            Assert.Equal("3", hubEndpoints[2].Name);
+            Assert.NotNull(hubEndpoints[2].ConnectionContainer);
+
+            // validate endpoint manager side update
+            var ngoEps = sem.GetEndpoints("hub").OrderBy(x => x.Name).ToArray();
+            Assert.Equal(3, ngoEps.Length);
+            Assert.Equal("1", ngoEps[0].Name);
+            Assert.Equal("2", ngoEps[1].Name);
+            Assert.Equal("3", ngoEps[2].Name);
+        }
+
+        [Fact]
+        public async Task TestEndpointManagerWithAddEndpointsWithServersTag()
+        {
+            var sem = new TestServiceEndpointManager(
+                new ServiceEndpoint(ConnectionString1, EndpointType.Primary, "1")
+                );
+
+            var router = new TestEndpointRouter();
+            var writeTcs = new TaskCompletionSource<object>();
+            var container = new TestMultiEndpointServiceConnectionContainer("hub",
+                e => new TestServiceConnectionContainer(new List<IServiceConnection> {
+                new TestSimpleServiceConnection(writeAsyncTcs: writeTcs),
+                new TestSimpleServiceConnection(writeAsyncTcs: writeTcs),
+                new TestSimpleServiceConnection(writeAsyncTcs: writeTcs)
+            }, e), sem, router, NullLoggerFactory.Instance, TimeSpan.FromSeconds(10));
+
+            var endpoints = sem.GetEndpoints("hub").ToArray();
+            Assert.Single(endpoints);
+            Assert.Equal("1", endpoints[0].Name);
+
+            var hubEndpoints = container.GetOnlineEndpoints().ToArray();
+            Assert.Single(hubEndpoints);
+            Assert.Equal("1", hubEndpoints.First().Name);
+
+            var newEndpoints = new ServiceEndpoint[]
+            {
+                new ServiceEndpoint(ConnectionString1, EndpointType.Primary, "1"),
+                new ServiceEndpoint(ConnectionString2, EndpointType.Primary, "2")
+            };
+            _ = sem.TestReloadServiceEndpoints(newEndpoints, 10);
+
+            // Wait a few time to let message router updated.
+            await Task.Delay(100);
+
+            hubEndpoints = container.GetOnlineEndpoints().OrderBy(x => x.Name).ToArray();
+            Assert.Equal(2, hubEndpoints.Length);
+            Assert.Equal("1", hubEndpoints[0].Name);
+            Assert.Equal("2", hubEndpoints[1].Name);
+
+            // without Ready, still single endpoint available in negotiation
+            var ngoEps = sem.GetEndpoints("hub").ToArray();
+            Assert.Single(ngoEps);
+
+            // Mock there're 3 servers SA,SB connected to EP1 and EP2
+            var containers = container.GetTestOnlineContainers();
+            var serversTag = "Server1;Server2;Server3";
+            await Task.WhenAll(containers.Select(c => c.MockReceivedServersPing(serversTag)));
+            
+            // wait one interval+ for Ready state and check negotiation is added.
+            await Task.Delay(6000);
+
+            ngoEps = sem.GetEndpoints("hub").OrderBy(x => x.Name).ToArray();
+            Assert.Equal(2, ngoEps.Length);
+            Assert.Equal("1", ngoEps[0].Name);
+            Assert.Equal("2", ngoEps[1].Name);
+
+            var task = container.WriteAckableMessageAsync(DefaultGroupMessage);
+            await writeTcs.Task.OrTimeout();
+            containers.First().HandleAck(new AckMessage(1, (int)AckStatus.Ok));
+            await task.OrTimeout();
+        }
+        
+        [Fact]
+        public async Task TestEndpointManagerWithRemoveEndpointsWithNoClients()
+        {
+            var sem = new TestServiceEndpointManager(
+                new ServiceEndpoint(ConnectionString1, EndpointType.Primary, "1"),
+                new ServiceEndpoint(ConnectionString2, EndpointType.Primary, "22")
+                );
+            var endpoints = sem.Endpoints.Keys.ToArray();
+            Assert.Equal(2, endpoints.Length);
+            Assert.Equal("1", endpoints[0].Name);
+            Assert.Equal("22", endpoints[1].Name);
+
+            var router = new TestEndpointRouter();
+            var writeTcs = new TaskCompletionSource<object>();
+            var container = new TestMultiEndpointServiceConnectionContainer("hub",
+                e => new TestServiceConnectionContainer(new List<IServiceConnection> {
+                new TestSimpleServiceConnection(writeAsyncTcs: writeTcs),
+                new TestSimpleServiceConnection(writeAsyncTcs: writeTcs),
+                new TestSimpleServiceConnection(writeAsyncTcs: writeTcs)
+            }, e), sem, router, NullLoggerFactory.Instance);
+
+            var hubEndpoints = container.GetOnlineEndpoints().OrderBy(x => x.Name).ToArray();
+            Assert.Equal(2, hubEndpoints.Length);
+            Assert.Equal("1", hubEndpoints[0].Name);
+            Assert.Equal("22", hubEndpoints[1].Name);
+
+            // mock inactive
+            var containers = container.GetTestOnlineContainers();
+            await Task.WhenAll(containers.Select(x => x.MockReceivedStatusPing(false)));
+
+            var newEndpoints = new ServiceEndpoint[]
+            {
+                new ServiceEndpoint(ConnectionString1, EndpointType.Primary, "1")
+            };
+            _ = sem.TestReloadServiceEndpoints(newEndpoints, 1);
+
+            // delay check
+            await Task.Delay(100);
+
+            // validate container side task completes
+            hubEndpoints = container.GetOnlineEndpoints().ToArray();
+            Assert.Single(hubEndpoints);
+            Assert.Equal("1", hubEndpoints[0].Name);
+
+            // validate endpoint manager side update
+            var ngoEps = sem.GetEndpoints("hub").ToArray();
+            Assert.Single(ngoEps);
+            Assert.Equal("1", ngoEps[0].Name);
+        }
+
+        [Fact]
+        public async Task TestEndpointManagerWithRemovedEndpointsWithClients()
+        {
+            var sem = new TestServiceEndpointManager(
+                new ServiceEndpoint(ConnectionString1, EndpointType.Primary, "1"),
+                new ServiceEndpoint(ConnectionString2, EndpointType.Primary, "22")
+                );
+            var endpoints = sem.Endpoints.Keys.ToArray();
+            Assert.Equal(2, endpoints.Length);
+            Assert.Equal("1", endpoints[0].Name);
+            Assert.Equal("22", endpoints[1].Name);
+
+            var router = new TestEndpointRouter();
+            var writeTcs = new TaskCompletionSource<object>();
+            var container = new TestMultiEndpointServiceConnectionContainer("hub",
+                e => new TestServiceConnectionContainer(new List<IServiceConnection> {
+                new TestSimpleServiceConnection(writeAsyncTcs: writeTcs),
+                new TestSimpleServiceConnection(writeAsyncTcs: writeTcs),
+                new TestSimpleServiceConnection(writeAsyncTcs: writeTcs)
+            }, e), sem, router, NullLoggerFactory.Instance);
+
+            var hubEndpoints = container.GetOnlineEndpoints().OrderBy(x => x.Name).ToArray();
+            Assert.Equal(2, hubEndpoints.Length);
+            Assert.Equal("1", hubEndpoints[0].Name);
+            Assert.Equal("22", hubEndpoints[1].Name);
+
+            // mock all active to emulate has clients
+            var containers = container.GetTestOnlineContainers();
+            await Task.WhenAll(containers.Select(x => x.MockReceivedStatusPing(true)));
+
+            var newEndpoints = new ServiceEndpoint[]
+            {
+                new ServiceEndpoint(ConnectionString1, EndpointType.Primary, "1")
+            };
+            _ = sem.TestReloadServiceEndpoints(newEndpoints, 10);
+
+            // validate container side not updated
+            hubEndpoints = container.GetOnlineEndpoints().ToArray();
+            Assert.Equal(2, hubEndpoints.Length);
+            Assert.Equal("1", hubEndpoints[0].Name);
+
+            // validate endpoint manager side update
+            var ngoEps = sem.GetEndpoints("hub").ToArray();
+            Assert.Single(ngoEps);
+            Assert.Equal("1", ngoEps[0].Name);
+
+            // Mock client now drops and able to remove endpoints
+            await Task.WhenAll(containers.Select(x => x.MockReceivedStatusPing(false)));
+            await Task.Delay(6000);
+
+            // validate container side updated
+            hubEndpoints = container.GetOnlineEndpoints().ToArray();
+            Assert.Single(hubEndpoints);
+            Assert.Equal("1", hubEndpoints[0].Name);
+        }
+
+        [Fact]
+        public async Task TestEndpointManagerWithEndpointTypeUpdate()
+        {
+            var sem = new TestServiceEndpointManager(
+                new ServiceEndpoint(ConnectionString1, EndpointType.Primary, "1"),
+                new ServiceEndpoint(ConnectionString2, EndpointType.Secondary, "22")
+                );
+            var endpoints = sem.Endpoints.Keys.ToArray();
+            Assert.Equal(2, endpoints.Length);
+            Assert.Equal("1", endpoints[0].Name);
+            Assert.Equal("22", endpoints[1].Name);
+
+            var router = new TestEndpointRouter();
+            var writeTcs = new TaskCompletionSource<object>();
+            var container = new TestMultiEndpointServiceConnectionContainer("hub",
+                e => new TestServiceConnectionContainer(new List<IServiceConnection> {
+                new TestSimpleServiceConnection(writeAsyncTcs: writeTcs),
+                new TestSimpleServiceConnection(writeAsyncTcs: writeTcs),
+                new TestSimpleServiceConnection(writeAsyncTcs: writeTcs)
+            }, e), sem, router, NullLoggerFactory.Instance);
+
+            var hubEndpoints = container.GetOnlineEndpoints().OrderBy(x => x.Name).ToArray();
+            Assert.Equal(2, hubEndpoints.Length);
+            Assert.Equal("1", hubEndpoints[0].Name);
+            Assert.Equal("22", hubEndpoints[1].Name);
+
+            // mock all active to emulate has clients
+            var containers = container.GetTestOnlineContainers();
+            await Task.WhenAll(containers.Select(x => x.MockReceivedStatusPing(true)));
+
+            var newEndpoints = new ServiceEndpoint[]
+            {
+                new ServiceEndpoint(ConnectionString1, EndpointType.Primary, "1"),
+                new ServiceEndpoint(ConnectionString2, EndpointType.Primary, "22")
+            };
+            _ = sem.TestReloadServiceEndpoints(newEndpoints, 15);
+
+            // validate container side update with news and have 3
+            await Task.Delay(100);
+            hubEndpoints = container.GetOnlineEndpoints().OrderBy(x => x.Name).ToArray();
+            Assert.Equal(3, hubEndpoints.Length);
+            var expectedNames = new string[] { "1", "22", "22" };
+            Assert.True(expectedNames.SequenceEqual(hubEndpoints.Select(e => e.Name).OrderBy(x => x)));
+            var expectedTypes = new EndpointType[] { EndpointType.Primary, EndpointType.Primary, EndpointType.Secondary };
+            Assert.True(expectedTypes.SequenceEqual(hubEndpoints.Select(e => e.EndpointType).OrderBy(x => x)));
+
+            // validate endpoint manager side not updated yet
+            var ngoEps = sem.GetEndpoints("hub").OrderBy(x => x.Name).ToArray();
+            Assert.Equal(2, ngoEps.Length);
+            Assert.Equal("1", ngoEps[0].Name);
+            Assert.Equal("22", ngoEps[1].Name);
+            Assert.Equal(EndpointType.Secondary, ngoEps[1].EndpointType);
+
+            // Mock add sync and validate negotiation side updated
+            containers = container.GetTestOnlineContainers();
+            await Task.WhenAll(containers.Select(x => x.MockReceivedServersPing("aaa;bbb")));
+            await Task.Delay(6000);
+
+            ngoEps = sem.GetEndpoints("hub").OrderBy(x => x.Name).ToArray();
+            Assert.Equal(2, ngoEps.Length);
+            Assert.Equal("1", ngoEps[0].Name);
+            Assert.Equal("22", ngoEps[1].Name);
+            Assert.Equal(EndpointType.Primary, ngoEps[1].EndpointType);
+
+            // Mock status offlined
+            containers = container.GetTestOnlineContainers();
+            await Task.WhenAll(containers.Select(x => x.MockReceivedStatusPing(false)));
+            await Task.Delay(6000);
+
+            // validate container updated as well
+            hubEndpoints = container.GetOnlineEndpoints().OrderBy(x => x.Name).ToArray();
+            Assert.Equal(2, hubEndpoints.Length);
+            Assert.Equal("1", hubEndpoints[0].Name);
+            Assert.Equal("22", hubEndpoints[1].Name);
+            Assert.Equal(EndpointType.Primary, hubEndpoints[1].EndpointType);
+        }
+
+        [Theory]
+        [MemberData(nameof(TestReloadEndpointsData))]
+        public void TestServiceEndpointManagerReloadEndpoints(ServiceEndpoint[] oldValue, ServiceEndpoint[] newValue)
+        {
+            var sem = new TestServiceEndpointManager(oldValue);
+
+            sem.TestReloadServiceEndpoints(newValue);
+
+            var endpoints = sem.Endpoints.Keys;
+
+            Assert.True(newValue.SequenceEqual(endpoints));
+        }
+
+        public static IEnumerable<object[]> TestReloadEndpointsData = new object[][]
+        {
+            // no change
+            new object[]
+            {
+                new ServiceEndpoint[]
+                {
+                    new ServiceEndpoint("Endpoint=http://url1;AccessKey=ABCDEFG", EndpointType.Primary, "1"),
+                    new ServiceEndpoint("Endpoint=http://url2;AccessKey=ABCDEFG", EndpointType.Primary, "2")
+                },
+                new ServiceEndpoint[]
+                {
+                    new ServiceEndpoint("Endpoint=http://url1;AccessKey=ABCDEFG", EndpointType.Primary, "1"),
+                    new ServiceEndpoint("Endpoint=http://url2;AccessKey=ABCDEFG", EndpointType.Primary, "2")
+                }
+            },
+            // add
+            new object[]
+            {
+                new ServiceEndpoint[]
+                {
+                    new ServiceEndpoint("Endpoint=http://url1;AccessKey=ABCDEFG", EndpointType.Primary, "1")
+                },
+                new ServiceEndpoint[]
+                {
+                    new ServiceEndpoint("Endpoint=http://url1;AccessKey=ABCDEFG", EndpointType.Primary, "1"),
+                    new ServiceEndpoint("Endpoint=http://url2;AccessKey=ABCDEFG", EndpointType.Primary, "2")
+                }
+            },
+            // remove
+            new object[]
+            {
+                new ServiceEndpoint[]
+                {
+                    new ServiceEndpoint("Endpoint=http://url1;AccessKey=ABCDEFG", EndpointType.Primary, "1"),
+                    new ServiceEndpoint("Endpoint=http://url2;AccessKey=ABCDEFG", EndpointType.Primary, "2")
+                },
+                new ServiceEndpoint[]
+                {
+                    new ServiceEndpoint("Endpoint=http://url1;AccessKey=ABCDEFG", EndpointType.Primary, "1")
+                }
+            },
+            // rename
+            new object[]
+            {
+                new ServiceEndpoint[]
+                {
+                    new ServiceEndpoint("Endpoint=http://url1;AccessKey=ABCDEFG", EndpointType.Primary, "1"),
+                    new ServiceEndpoint("Endpoint=http://url2;AccessKey=ABCDEFG", EndpointType.Primary, "2")
+                },
+                new ServiceEndpoint[]
+                {
+                    new ServiceEndpoint("Endpoint=http://url1;AccessKey=ABCDEFG", EndpointType.Primary, "22"),
+                    new ServiceEndpoint("Endpoint=http://url2;AccessKey=ABCDEFG", EndpointType.Primary, "11")
+                }
+            },
+            // type
+            new object[]
+            {
+                new ServiceEndpoint[]
+                {
+                    new ServiceEndpoint("Endpoint=http://url1;AccessKey=ABCDEFG", EndpointType.Primary, "1"),
+                    new ServiceEndpoint("Endpoint=http://url2;AccessKey=ABCDEFG", EndpointType.Secondary, "2")
+                },
+                new ServiceEndpoint[]
+                {
+                    new ServiceEndpoint("Endpoint=http://url1;AccessKey=ABCDEFG", EndpointType.Secondary, "1"),
+                    new ServiceEndpoint("Endpoint=http://url2;AccessKey=ABCDEFG", EndpointType.Primary, "2")
+                }
+            }
+        };
+
+        private async Task TestEndpointOfflineInner(IServiceEndpointManager manager, IEndpointRouter router, bool migratable)
+        {
+            var containers = new List<TestServiceConnectionContainer>();
+
+            var container = new TestMultiEndpointServiceConnectionContainer("hub", e =>
+            {
+                var c = new TestServiceConnectionContainer(new List<IServiceConnection>
+                {
+                    new TestSimpleServiceConnection(),
+                    new TestSimpleServiceConnection()
+                });
+                c.MockOffline = true;
+                containers.Add(c);
+                return c;
+            }, manager, router, NullLoggerFactory.Instance);
+
+            foreach (var c in containers)
+            {
+                Assert.False(c.IsOffline);
+            }
+
+            var expected = container.OfflineAsync(migratable);
+            var actual = await Task.WhenAny(
+                expected,
+                Task.Delay(TimeSpan.FromSeconds(1))
+            );
+            Assert.Equal(expected, actual);
+
+            foreach (var c in containers)
+            {
+                Assert.True(c.IsOffline);
+            }
+
+        }
+
+        private class NotExistEndpointRouter : EndpointRouterDecorator
+        {
+            public override IEnumerable<ServiceEndpoint> GetEndpointsForConnection(string connectionId, IEnumerable<ServiceEndpoint> endpoints)
+            {
+                return null;
+            }
+
+            public override IEnumerable<ServiceEndpoint> GetEndpointsForGroup(string groupName, IEnumerable<ServiceEndpoint> endpoints)
+            {
+                return null;
+            }
+        }
+
+        private sealed class TestMultiEndpointServiceConnectionContainer : MultiEndpointServiceConnectionContainer
+        {
+            public TestMultiEndpointServiceConnectionContainer(string hub,
+                                                          Func<HubServiceEndpoint, IServiceConnectionContainer> generator,
+                                                          IServiceEndpointManager endpoint,
+                                                          IEndpointRouter router,
+                                                          ILoggerFactory loggerFactory,
+                                                          TimeSpan? scaleTimeout = null
+                ) : base(hub, generator, endpoint, router, loggerFactory)
+            {
+            }
+
+
+            public List<TestServiceConnectionContainer> GetTestOnlineContainers()
+            {
+                var endpoints = GetOnlineEndpoints();
+                return endpoints.Select(e => e.ConnectionContainer as TestServiceConnectionContainer).ToList();
+            }
+        }
+
+        private class TestServiceEndpointManager : ServiceEndpointManagerBase
+        {
+            private readonly ServiceEndpoint[] _endpoints;
+
+            public TestServiceEndpointManager(params ServiceEndpoint[] endpoints) : base(endpoints, NullLogger.Instance)
+            {
+                _endpoints = endpoints;
+            }
+
+            public override IServiceEndpointProvider GetEndpointProvider(ServiceEndpoint endpoint)
+            {
+                return null;
+            }
+
+            public Task TestReloadServiceEndpoints(ServiceEndpoint[] serviceEndpoints, int timeoutSec = 0)
+            {
+                return ReloadServiceEndpointsAsync(serviceEndpoints, TimeSpan.FromSeconds(timeoutSec));
+            }
+        }
+
+        private class TestEndpointRouter : EndpointRouterDecorator
+        {
+            private readonly Exception _ex;
+            private readonly bool _broken;
+            public TestEndpointRouter(Exception ex = null) : base()
+            {
+                _ex = ex;
+                _broken = ex != null;
+            }
+
+            public override IEnumerable<ServiceEndpoint> GetEndpointsForBroadcast(IEnumerable<ServiceEndpoint> endpoints)
+            {
+                if (_broken)
+                {
+                    throw _ex;
+                }
+
+                return base.GetEndpointsForBroadcast(endpoints);
+            }
+
+            public override IEnumerable<ServiceEndpoint> GetEndpointsForConnection(string connectionId, IEnumerable<ServiceEndpoint> endpoints)
+            {
+                if (_broken)
+                {
+                    throw _ex;
+                }
+
+                return base.GetEndpointsForConnection(connectionId, endpoints);
+            }
+
+            public override IEnumerable<ServiceEndpoint> GetEndpointsForGroup(string groupName, IEnumerable<ServiceEndpoint> endpoints)
+            {
+                if (_broken)
+                {
+                    throw _ex;
+                }
+
+                return base.GetEndpointsForGroup(groupName, endpoints);
+            }
+
+            public override IEnumerable<ServiceEndpoint> GetEndpointsForUser(string userId, IEnumerable<ServiceEndpoint> endpoints)
+            {
+                if (_broken)
+                {
+                    throw _ex;
+                }
+
+                return base.GetEndpointsForUser(userId, endpoints);
+            }
+
+            public override ServiceEndpoint GetNegotiateEndpoint(HttpContext context, IEnumerable<ServiceEndpoint> endpoints)
+            {
+                if (_broken)
+                {
+                    throw _ex;
+                }
+
+                return base.GetNegotiateEndpoint(context, endpoints);
+            }
+        }
+    }
+}
// Copyright (c) Microsoft. All rights reserved.
// Licensed under the MIT license. See LICENSE file in the project root for full license information.

using System;
using System.Buffers;
using System.Collections.Generic;
using System.Linq;
using System.Threading;
using System.Threading.Tasks;
using Microsoft.AspNetCore.Http;
using Microsoft.Azure.SignalR.Common;
using Microsoft.Azure.SignalR.Protocol;
using Microsoft.Azure.SignalR.Tests.Common;
using Microsoft.Extensions.Logging;
using Microsoft.Extensions.Logging.Abstractions;
using Xunit;
using Xunit.Abstractions;

namespace Microsoft.Azure.SignalR.Tests
{
    public class TestEndpointServiceConnectionContainerTests : VerifiableLoggedTest
    {
        private const string ConnectionStringFormatter = "Endpoint={0};AccessKey=ABCDEFGHIJKLMNOPQRSTUVWXYZ0123456789;";
        private const string Url1 = "http://url1";
        private const string Url2 = "https://url2";
        private const string Url3 = "http://url3";
        private readonly string ConnectionString1 = string.Format(ConnectionStringFormatter, Url1);
        private readonly string ConnectionString2 = string.Format(ConnectionStringFormatter, Url2);
        private readonly string ConnectionString3 = string.Format(ConnectionStringFormatter, Url3);
        private static readonly JoinGroupWithAckMessage DefaultGroupMessage = new JoinGroupWithAckMessage("a", "a", -1);

        public TestEndpointServiceConnectionContainerTests(ITestOutputHelper output) : base(output)
        {
        }

        [Fact]
        public void TestGetRoutedEndpointsReturnDistinctResultForMultiMessages()
        {
            var endpoints = new[]
            {
                new ServiceEndpoint(ConnectionString1, EndpointType.Primary, "1"),
                new ServiceEndpoint(ConnectionString1, EndpointType.Primary, "2"),
                new ServiceEndpoint(ConnectionString2, EndpointType.Secondary, "11"),
                new ServiceEndpoint(ConnectionString2, EndpointType.Secondary, "12")
            };

            var sem = new TestServiceEndpointManager(endpoints);

            var router = new TestEndpointRouter();
            var container = new TestMultiEndpointServiceConnectionContainer("hub",
                e => new TestServiceConnectionContainer(new List<IServiceConnection> {
                new TestSimpleServiceConnection(),
                new TestSimpleServiceConnection(),
            }, e), sem, router, NullLoggerFactory.Instance);

            var result = container.GetRoutedEndpoints(new MultiGroupBroadcastDataMessage(new[] { "group1", "group2" }, null)).ToList();

            Assert.Equal(2, result.Count);

            result = container.GetRoutedEndpoints(new MultiUserDataMessage(new[] { "user1", "user2" }, null)).ToList();

            Assert.Equal(2, result.Count);
        }

        [Fact]
        public void TestEndpointManagerWithDuplicateEndpoints()
        {
            var sem = new TestServiceEndpointManager(
                new ServiceEndpoint(ConnectionString1, EndpointType.Primary, "1"),
                new ServiceEndpoint(ConnectionString1, EndpointType.Secondary, "2"),
                new ServiceEndpoint(ConnectionString2, EndpointType.Secondary, "11"),
                new ServiceEndpoint(ConnectionString2, EndpointType.Secondary, "12")
                );
            var endpoints = sem.Endpoints.Keys.OrderBy(x => x.Name).ToArray();
            Assert.Equal(2, endpoints.Length);
            Assert.Equal("1", endpoints[0].Name);
            Assert.Equal("11", endpoints[1].Name);

            var router = new TestEndpointRouter();
            var container = new TestMultiEndpointServiceConnectionContainer("hub",
                e => new TestServiceConnectionContainer(new List<IServiceConnection> {
                new TestSimpleServiceConnection(),
                new TestSimpleServiceConnection(),
            }, e), sem, router, NullLoggerFactory.Instance);

            var containerEndpoints = container.GetOnlineEndpoints();
            Assert.Equal(2, containerEndpoints.Count());
        }

        [Fact]
        public async Task TestEndpointManagerWithDuplicateEndpointsAndConnectionStarted()
        {
            var sem = new TestServiceEndpointManager(
                new ServiceEndpoint(ConnectionString1, EndpointType.Primary, "1"),
                new ServiceEndpoint(ConnectionString1, EndpointType.Secondary, "2"),
                new ServiceEndpoint(ConnectionString2, EndpointType.Secondary, "11"),
                new ServiceEndpoint(ConnectionString2, EndpointType.Secondary, "12")
                );
            var endpoints = sem.Endpoints.Keys.OrderBy(x => x.Name).ToArray();
            Assert.Equal(2, endpoints.Length);
            Assert.Equal("1", endpoints[0].Name);
            Assert.Equal("11", endpoints[1].Name);

            var router = new TestEndpointRouter();
            var container = new TestMultiEndpointServiceConnectionContainer("hub",
                e => new TestServiceConnectionContainer(new List<IServiceConnection> {
                new TestSimpleServiceConnection(),
                new TestSimpleServiceConnection(),
            }, e), sem, router, NullLoggerFactory.Instance);

            // All the connections started
            _ = container.StartAsync();
            await container.ConnectionInitializedTask;

            endpoints = container.GetOnlineEndpoints().OrderBy(x => x.Name).ToArray();
            Assert.Equal(2, endpoints.Length);
            Assert.Equal("1", endpoints[0].Name);
            Assert.Equal("11", endpoints[1].Name);
        }

        [Fact]
        public void TestContainerWithNoEndpointThrowNoEndpointException()
        {
            Assert.Throws<AzureSignalRConfigurationNoEndpointException>(() => new TestServiceEndpointManager());
        }

        [Fact]
        public void TestContainerWithNoPrimaryEndpointDefinedThrows()
        {
            Assert.Throws<AzureSignalRNoPrimaryEndpointException>(() => new TestServiceEndpointManager(new ServiceEndpoint[]
            {
                new ServiceEndpoint(ConnectionString1, EndpointType.Secondary)
            }));
        }

        [Fact]
        public async Task TestContainerWithOneEndpointWithAllConnectedSucceeeds()
        {
            var sem = new TestServiceEndpointManager(new ServiceEndpoint(ConnectionString1));
            var router = new TestEndpointRouter();

            var writeTcs = new TaskCompletionSource<object>();
            TestServiceConnectionContainer innerContainer = null;
            var container = new TestMultiEndpointServiceConnectionContainer("hub",
                e => innerContainer = new TestServiceConnectionContainer(new List<IServiceConnection> {
                new TestSimpleServiceConnection(writeAsyncTcs: writeTcs),
                new TestSimpleServiceConnection(writeAsyncTcs: writeTcs),
                new TestSimpleServiceConnection(writeAsyncTcs: writeTcs),
                new TestSimpleServiceConnection(writeAsyncTcs: writeTcs),
                new TestSimpleServiceConnection(writeAsyncTcs: writeTcs),
                new TestSimpleServiceConnection(writeAsyncTcs: writeTcs),
                new TestSimpleServiceConnection(writeAsyncTcs: writeTcs),
            }, e), sem, router, NullLoggerFactory.Instance);

            // All the connections started
            _ = container.StartAsync();
            await container.ConnectionInitializedTask;

            var task = container.WriteAckableMessageAsync(DefaultGroupMessage);
            await writeTcs.Task.OrTimeout();
            innerContainer.HandleAck(new AckMessage(1, (int)AckStatus.Ok));
            await task.OrTimeout();
        }

        [Fact]
        public async Task TestContainerWithOneEndpointWithAllDisconnectedConnectionThrows()
        {
            using (StartVerifiableLog(out var loggerFactory, LogLevel.Warning, logChecker: logs =>
            {
                var warns = logs.Where(s => s.Write.LogLevel == LogLevel.Warning).ToList();
                Assert.Single(warns);
                Assert.Contains(warns, s => s.Write.Message.Contains("Message JoinGroupWithAckMessage is not sent to endpoint (Primary)http://url1 because all connections to this endpoint are offline."));
                return true;
            }))
            { 
                var sem = new TestServiceEndpointManager(new ServiceEndpoint(ConnectionString1));
                var router = new DefaultEndpointRouter();
            
                var container = new TestMultiEndpointServiceConnectionContainer("hub",
                    e => new TestServiceConnectionContainer(new List<IServiceConnection> {
                    new TestSimpleServiceConnection(ServiceConnectionStatus.Disconnected),
                    new TestSimpleServiceConnection(ServiceConnectionStatus.Disconnected),
                    new TestSimpleServiceConnection(ServiceConnectionStatus.Disconnected),
                    new TestSimpleServiceConnection(ServiceConnectionStatus.Disconnected),
                    new TestSimpleServiceConnection(ServiceConnectionStatus.Disconnected),
                    new TestSimpleServiceConnection(ServiceConnectionStatus.Disconnected),
                    new TestSimpleServiceConnection(ServiceConnectionStatus.Disconnected),
                }, e), sem, router, loggerFactory);

                // All the connections started
                _ = container.StartAsync();
                await container.ConnectionInitializedTask.OrTimeout();

                await container.WriteAsync(DefaultGroupMessage);
            }
        }

        [Fact]
        public async Task TestContainerWithBadRouterThrows()
        {
            var sem = new TestServiceEndpointManager(new ServiceEndpoint(ConnectionString1));
            var throws = new InvalidOperationException();
            var router = new TestEndpointRouter(throws);
            var container = new TestMultiEndpointServiceConnectionContainer("hub",
                e => new TestServiceConnectionContainer(new List<IServiceConnection> {
                new TestSimpleServiceConnection(ServiceConnectionStatus.Disconnected),
                new TestSimpleServiceConnection(ServiceConnectionStatus.Disconnected),
                new TestSimpleServiceConnection(ServiceConnectionStatus.Disconnected),
                new TestSimpleServiceConnection(ServiceConnectionStatus.Disconnected),
                new TestSimpleServiceConnection(ServiceConnectionStatus.Disconnected),
                new TestSimpleServiceConnection(ServiceConnectionStatus.Disconnected),
                new TestSimpleServiceConnection(ServiceConnectionStatus.Disconnected),
            }, e), sem, router, NullLoggerFactory.Instance);

            // All the connections started
            _ = container.StartAsync();
            await container.ConnectionInitializedTask;

            await Assert.ThrowsAsync(throws.GetType(),
                () => container.WriteAsync(DefaultGroupMessage)
                );
        }

        [Fact]
        public async Task TestContainerWithTwoConnectedEndpointAndBadRouterThrows()
        {
            var sem = new TestServiceEndpointManager(
                new ServiceEndpoint(ConnectionString1),
                new ServiceEndpoint(ConnectionString2));

            var router = new TestEndpointRouter(new InvalidOperationException());
            var container = new TestMultiEndpointServiceConnectionContainer("hub",
                e => new TestServiceConnectionContainer(new List<IServiceConnection> {
                new TestSimpleServiceConnection(),
                new TestSimpleServiceConnection(),
                new TestSimpleServiceConnection(),
                new TestSimpleServiceConnection(),
                new TestSimpleServiceConnection(),
                new TestSimpleServiceConnection(),
                new TestSimpleServiceConnection(),
            }, e), sem, router, NullLoggerFactory.Instance);

            // All the connections started
            _ = container.StartAsync();
            await container.ConnectionInitializedTask;

            await Assert.ThrowsAsync<InvalidOperationException>(
                () => container.WriteAsync(DefaultGroupMessage)
                );
        }

        [Fact]
        public async Task TestContainerWithTwoEndpointWithAllConnectedSucceedsWithGoodRouter()
        {
            var sem = new TestServiceEndpointManager(
                new ServiceEndpoint(ConnectionString1),
                new ServiceEndpoint(ConnectionString2));

            var router = new TestEndpointRouter();
            var writeTcs = new TaskCompletionSource<object>();
            var containers = new Dictionary<ServiceEndpoint, TestServiceConnectionContainer>();
            var container = new TestMultiEndpointServiceConnectionContainer("hub",
                e => containers[e] = new TestServiceConnectionContainer(new List<IServiceConnection> {
                new TestSimpleServiceConnection(writeAsyncTcs: writeTcs),
                new TestSimpleServiceConnection(writeAsyncTcs: writeTcs),
                new TestSimpleServiceConnection(writeAsyncTcs: writeTcs),
                new TestSimpleServiceConnection(writeAsyncTcs: writeTcs),
                new TestSimpleServiceConnection(writeAsyncTcs: writeTcs),
                new TestSimpleServiceConnection(writeAsyncTcs: writeTcs),
                new TestSimpleServiceConnection(writeAsyncTcs: writeTcs),
            }, e), sem, router, NullLoggerFactory.Instance);

            // All the connections started
            _ = container.StartAsync();
            await container.ConnectionInitializedTask;

            var task = container.WriteAckableMessageAsync(DefaultGroupMessage);
            await writeTcs.Task.OrTimeout();
            containers.First().Value.HandleAck(new AckMessage(1, (int)AckStatus.Ok));
            await task.OrTimeout();
        }

        [Fact]
        public async Task TestContainerWithTwoEndpointWithAllOfflineSucceedsWithWarning()
        {
            using (StartVerifiableLog(out var loggerFactory, LogLevel.Warning, logChecker: logs =>
            {
                var warns = logs.Where(s => s.Write.LogLevel == LogLevel.Warning).ToList();
                Assert.Equal(2, warns.Count);
                Assert.Contains(warns, s => s.Write.Message.Contains("Message JoinGroupWithAckMessage is not sent to endpoint (Primary)http://url1 because all connections to this endpoint are offline."));
                return true;
            }))
            {
                var sem = new TestServiceEndpointManager(
                    new ServiceEndpoint(ConnectionString1),
                    new ServiceEndpoint(ConnectionString2));

                var router = new TestEndpointRouter();
                var container = new TestMultiEndpointServiceConnectionContainer("hub",
                    e => new TestServiceConnectionContainer(new List<IServiceConnection> {
                new TestSimpleServiceConnection(ServiceConnectionStatus.Disconnected),
                new TestSimpleServiceConnection(ServiceConnectionStatus.Disconnected),
                new TestSimpleServiceConnection(ServiceConnectionStatus.Disconnected),
                new TestSimpleServiceConnection(ServiceConnectionStatus.Disconnected),
                new TestSimpleServiceConnection(ServiceConnectionStatus.Disconnected),
                new TestSimpleServiceConnection(ServiceConnectionStatus.Disconnected),
                new TestSimpleServiceConnection(ServiceConnectionStatus.Disconnected),
                }, e), sem, router, loggerFactory);

                // All the connections started
                _ = container.StartAsync();
                await container.ConnectionInitializedTask;
                await container.WriteAckableMessageAsync(DefaultGroupMessage);
            }
        }

        [Fact]
        public async Task TestContainerWithTwoOfflineEndpointWriteAckableMessageSucceedsWithWarning()
        {
            using (StartVerifiableLog(out var loggerFactory, LogLevel.Warning, logChecker: logs =>
            {
                var warns = logs.Where(s => s.Write.LogLevel == LogLevel.Warning).ToList();
                Assert.Equal(2, warns.Count);
                Assert.Contains(warns, s => s.Write.Message.Contains("Message JoinGroupWithAckMessage is not sent to endpoint (Primary)http://url1 because all connections to this endpoint are offline."));
                return true;
            }))
            {
                var sem = new TestServiceEndpointManager(
                new ServiceEndpoint(ConnectionString1),
                new ServiceEndpoint(ConnectionString2));

                var router = new TestEndpointRouter();
                var container = new TestMultiEndpointServiceConnectionContainer("hub", e =>
                {
                    return new TestServiceConnectionContainer(new List<IServiceConnection> {
                        new TestSimpleServiceConnection(ServiceConnectionStatus.Disconnected),
                        new TestSimpleServiceConnection(ServiceConnectionStatus.Disconnected),
                        new TestSimpleServiceConnection(ServiceConnectionStatus.Disconnected),
                        new TestSimpleServiceConnection(ServiceConnectionStatus.Disconnected),
                        new TestSimpleServiceConnection(ServiceConnectionStatus.Disconnected),
                        new TestSimpleServiceConnection(ServiceConnectionStatus.Disconnected),
                        new TestSimpleServiceConnection(ServiceConnectionStatus.Disconnected),
                    }, e);
                }, sem, router, loggerFactory);

                _ = container.StartAsync();
                await container.ConnectionInitializedTask;

                await container.WriteAckableMessageAsync(DefaultGroupMessage);
            }
        }

        [Fact]
        public async Task TestContainerWithTwoEndpointWithOneOfflineSucceeds()
        {
            using (StartVerifiableLog(out var loggerFactory, LogLevel.Warning))
            {
                var sem = new TestServiceEndpointManager(
                new ServiceEndpoint(ConnectionString1),
                new ServiceEndpoint(ConnectionString2, name: "online"));

                var router = new TestEndpointRouter();
                var writeTcs = new TaskCompletionSource<object>();
                var containers = new Dictionary<ServiceEndpoint, TestServiceConnectionContainer>();
                var container = new TestMultiEndpointServiceConnectionContainer("hub", e =>
                {
                    if (string.IsNullOrEmpty(e.Name))
                    {
                        return containers[e] = new TestServiceConnectionContainer(new List<IServiceConnection> {
                        new TestSimpleServiceConnection(ServiceConnectionStatus.Disconnected, writeAsyncTcs: writeTcs),
                        new TestSimpleServiceConnection(ServiceConnectionStatus.Disconnected, writeAsyncTcs: writeTcs),
                        new TestSimpleServiceConnection(ServiceConnectionStatus.Disconnected, writeAsyncTcs: writeTcs),
                        new TestSimpleServiceConnection(ServiceConnectionStatus.Disconnected, writeAsyncTcs: writeTcs),
                        new TestSimpleServiceConnection(ServiceConnectionStatus.Disconnected, writeAsyncTcs: writeTcs),
                        new TestSimpleServiceConnection(ServiceConnectionStatus.Disconnected, writeAsyncTcs: writeTcs),
                        new TestSimpleServiceConnection(ServiceConnectionStatus.Disconnected, writeAsyncTcs: writeTcs),
                        }, e);
                    }
                    return containers[e] = new TestServiceConnectionContainer(new List<IServiceConnection> {
                        new TestSimpleServiceConnection(writeAsyncTcs: writeTcs),
                        new TestSimpleServiceConnection(writeAsyncTcs: writeTcs),
                        new TestSimpleServiceConnection(writeAsyncTcs: writeTcs),
                        new TestSimpleServiceConnection(writeAsyncTcs: writeTcs),
                        new TestSimpleServiceConnection(writeAsyncTcs: writeTcs),
                        new TestSimpleServiceConnection(writeAsyncTcs: writeTcs),
                        new TestSimpleServiceConnection(writeAsyncTcs: writeTcs),
                        }, e);
                }, sem, router, loggerFactory);

                _ = container.StartAsync();
                var task = container.WriteAckableMessageAsync(DefaultGroupMessage);
                await writeTcs.Task.OrTimeout();
                containers.First(p => !string.IsNullOrEmpty(p.Key.Name)).Value.HandleAck(new AckMessage(1, (int)AckStatus.Ok));
                await task.OrTimeout();
            }
        }

        [Fact]
        public async Task TestContainerWithTwoEndpointWithPrimaryOfflineAndConnectionStartedSucceeds()
        {
            var sem = new TestServiceEndpointManager(
                new ServiceEndpoint(ConnectionString1),
                new ServiceEndpoint(ConnectionString2, EndpointType.Secondary, "online"));

            var router = new TestEndpointRouter();
            var writeTcs = new TaskCompletionSource<object>();
            var containers = new Dictionary<ServiceEndpoint, TestServiceConnectionContainer>();
            var container = new TestMultiEndpointServiceConnectionContainer("hub", e =>
            {
                if (string.IsNullOrEmpty(e.Name))
                {
                    return containers[e] = new TestServiceConnectionContainer(new List<IServiceConnection> {
                        new TestSimpleServiceConnection(ServiceConnectionStatus.Disconnected, writeAsyncTcs: writeTcs),
                        new TestSimpleServiceConnection(ServiceConnectionStatus.Disconnected, writeAsyncTcs: writeTcs),
                        new TestSimpleServiceConnection(ServiceConnectionStatus.Disconnected, writeAsyncTcs: writeTcs),
                        new TestSimpleServiceConnection(ServiceConnectionStatus.Disconnected, writeAsyncTcs: writeTcs),
                        new TestSimpleServiceConnection(ServiceConnectionStatus.Disconnected, writeAsyncTcs: writeTcs),
                        new TestSimpleServiceConnection(ServiceConnectionStatus.Disconnected, writeAsyncTcs: writeTcs),
                        new TestSimpleServiceConnection(ServiceConnectionStatus.Disconnected, writeAsyncTcs: writeTcs),
                    }, e);
                }
                return containers[e] = new TestServiceConnectionContainer(new List<IServiceConnection> {
                        new TestSimpleServiceConnection(writeAsyncTcs: writeTcs),
                        new TestSimpleServiceConnection(writeAsyncTcs: writeTcs),
                        new TestSimpleServiceConnection(writeAsyncTcs: writeTcs),
                        new TestSimpleServiceConnection(writeAsyncTcs: writeTcs),
                        new TestSimpleServiceConnection(writeAsyncTcs: writeTcs),
                        new TestSimpleServiceConnection(writeAsyncTcs: writeTcs),
                        new TestSimpleServiceConnection(writeAsyncTcs: writeTcs),
                    }, e);
            }, sem, router, NullLoggerFactory.Instance);

            _ = container.StartAsync();

            var task = container.WriteAckableMessageAsync(DefaultGroupMessage);
            await writeTcs.Task.OrTimeout();
            containers.First(p => !string.IsNullOrEmpty(p.Key.Name)).Value.HandleAck(new AckMessage(1, (int)AckStatus.Ok));
            await task.OrTimeout();

            var endpoints = container.GetOnlineEndpoints().ToArray();
            Assert.Single(endpoints);

            Assert.Equal("online", endpoints.First().Name);
        }

        [Fact]
        public async Task TestMultiEndpointConnectionWithNotExistEndpointRouter()
        {
            using (StartVerifiableLog(out var loggerFactory, LogLevel.Warning))
            {
                var sem = new TestServiceEndpointManager(
                    new ServiceEndpoint(ConnectionString1),
                    new ServiceEndpoint(ConnectionString2, EndpointType.Secondary, "online"));

                var router = new NotExistEndpointRouter();
                var container = new TestMultiEndpointServiceConnectionContainer("hub", e =>
                {
                    if (string.IsNullOrEmpty(e.Name))
                    {
                        return new TestServiceConnectionContainer(new List<IServiceConnection> {
                        new TestSimpleServiceConnection(ServiceConnectionStatus.Disconnected),
                        new TestSimpleServiceConnection(ServiceConnectionStatus.Disconnected),
                        new TestSimpleServiceConnection(ServiceConnectionStatus.Disconnected),
                        new TestSimpleServiceConnection(ServiceConnectionStatus.Disconnected),
                        new TestSimpleServiceConnection(ServiceConnectionStatus.Disconnected),
                        new TestSimpleServiceConnection(ServiceConnectionStatus.Disconnected),
                        new TestSimpleServiceConnection(ServiceConnectionStatus.Disconnected),
                    }, e);
                    }
                    return new TestServiceConnectionContainer(new List<IServiceConnection> {
                        new TestSimpleServiceConnection(),
                        new TestSimpleServiceConnection(),
                        new TestSimpleServiceConnection(),
                        new TestSimpleServiceConnection(),
                        new TestSimpleServiceConnection(),
                        new TestSimpleServiceConnection(),
                        new TestSimpleServiceConnection(),
                    }, e);
                }, sem, router, loggerFactory);

                _ = container.StartAsync();

                await container.WriteAsync(DefaultGroupMessage);
            }
        }

        [Fact]
        public async Task TestTwoEndpointsWithAllNotFoundAck()
        {
            var sem = new TestServiceEndpointManager(
                new ServiceEndpoint(ConnectionString1),
                new ServiceEndpoint(ConnectionString2, name: "online"));

            var router = new TestEndpointRouter();
            var writeTcs = new TaskCompletionSource<object>();
            var containers = new Dictionary<ServiceEndpoint, TestServiceConnectionContainer>();
            var container = new TestMultiEndpointServiceConnectionContainer("hub", e =>
            {
                if (string.IsNullOrEmpty(e.Name))
                {
                    return containers[e] = new TestServiceConnectionContainer(new List<IServiceConnection> {
                        new TestSimpleServiceConnection(writeAsyncTcs: writeTcs),
                        new TestSimpleServiceConnection(writeAsyncTcs: writeTcs),
                        new TestSimpleServiceConnection(writeAsyncTcs: writeTcs),
                        new TestSimpleServiceConnection(writeAsyncTcs: writeTcs),
                        new TestSimpleServiceConnection(writeAsyncTcs: writeTcs),
                        new TestSimpleServiceConnection(writeAsyncTcs: writeTcs),
                        new TestSimpleServiceConnection(writeAsyncTcs: writeTcs),
                    }, e);
                }
                return containers[e] = new TestServiceConnectionContainer(new List<IServiceConnection> {
                    new TestSimpleServiceConnection(writeAsyncTcs: writeTcs),
                    new TestSimpleServiceConnection(writeAsyncTcs: writeTcs),
                    new TestSimpleServiceConnection(writeAsyncTcs: writeTcs),
                    new TestSimpleServiceConnection(writeAsyncTcs: writeTcs),
                    new TestSimpleServiceConnection(writeAsyncTcs: writeTcs),
                    new TestSimpleServiceConnection(writeAsyncTcs: writeTcs),
                    new TestSimpleServiceConnection(writeAsyncTcs: writeTcs),
                }, e);
            }, sem, router, NullLoggerFactory.Instance);

            // All the connections started
            _ = container.StartAsync();
            await container.ConnectionInitializedTask;

            var task = container.WriteAckableMessageAsync(DefaultGroupMessage);
            await writeTcs.Task.OrTimeout();
            foreach (var c in containers)
            {
                c.Value.HandleAck(new AckMessage(1, (int)AckStatus.NotFound));
            }
            var result = await task.OrTimeout();
            Assert.False(result);
        }

        [Fact]
        public async Task TestTwoEndpointsWithAllTimeoutAck()
        {
            var sem = new TestServiceEndpointManager(
                new ServiceEndpoint(ConnectionString1),
                new ServiceEndpoint(ConnectionString2, name: "online"));

            var router = new TestEndpointRouter();
            var writeTcs = new TaskCompletionSource<object>();
            var containers = new Dictionary<ServiceEndpoint, TestServiceConnectionContainer>();
            var container = new TestMultiEndpointServiceConnectionContainer("hub", e =>
            {
                if (string.IsNullOrEmpty(e.Name))
                {
                    return containers[e] = new TestServiceConnectionContainer(new List<IServiceConnection> {
                        new TestSimpleServiceConnection(writeAsyncTcs: writeTcs),
                        new TestSimpleServiceConnection(writeAsyncTcs: writeTcs),
                        new TestSimpleServiceConnection(writeAsyncTcs: writeTcs),
                        new TestSimpleServiceConnection(writeAsyncTcs: writeTcs),
                        new TestSimpleServiceConnection(writeAsyncTcs: writeTcs),
                        new TestSimpleServiceConnection(writeAsyncTcs: writeTcs),
                        new TestSimpleServiceConnection(writeAsyncTcs: writeTcs),
                    }, e);
                }
                return containers[e] = new TestServiceConnectionContainer(new List<IServiceConnection> {
                    new TestSimpleServiceConnection(writeAsyncTcs: writeTcs),
                    new TestSimpleServiceConnection(writeAsyncTcs: writeTcs),
                    new TestSimpleServiceConnection(writeAsyncTcs: writeTcs),
                    new TestSimpleServiceConnection(writeAsyncTcs: writeTcs),
                    new TestSimpleServiceConnection(writeAsyncTcs: writeTcs),
                    new TestSimpleServiceConnection(writeAsyncTcs: writeTcs),
                    new TestSimpleServiceConnection(writeAsyncTcs: writeTcs),
                }, e);
            }, sem, router, NullLoggerFactory.Instance);

            // All the connections started
            _ = container.StartAsync();
            await container.ConnectionInitializedTask;

            var task = container.WriteAckableMessageAsync(DefaultGroupMessage);
            await writeTcs.Task.OrTimeout();
            foreach (var c in containers)
            {
                c.Value.HandleAck(new AckMessage(1, (int)AckStatus.Timeout));
            }
            await Assert.ThrowsAnyAsync<TimeoutException>(async () => await task.OrTimeout());
        }

        [Fact]
        public async Task TestTwoEndpointsWithoutAck()
        {
            var sem = new TestServiceEndpointManager(
                new ServiceEndpoint(ConnectionString1),
                new ServiceEndpoint(ConnectionString2, name: "online"));

            var router = new TestEndpointRouter();
            var writeTcs = new TaskCompletionSource<object>();
            var containers = new Dictionary<ServiceEndpoint, TestServiceConnectionContainer>();
            var container = new TestMultiEndpointServiceConnectionContainer("hub", e =>
            {
                if (string.IsNullOrEmpty(e.Name))
                {
                    return containers[e] = new TestServiceConnectionContainer(new List<IServiceConnection> {
                        new TestSimpleServiceConnection(writeAsyncTcs: writeTcs),
                        new TestSimpleServiceConnection(writeAsyncTcs: writeTcs),
                        new TestSimpleServiceConnection(writeAsyncTcs: writeTcs),
                        new TestSimpleServiceConnection(writeAsyncTcs: writeTcs),
                        new TestSimpleServiceConnection(writeAsyncTcs: writeTcs),
                        new TestSimpleServiceConnection(writeAsyncTcs: writeTcs),
                        new TestSimpleServiceConnection(writeAsyncTcs: writeTcs),
                    }, e, new AckHandler(100, 200));
                }
                return containers[e] = new TestServiceConnectionContainer(new List<IServiceConnection> {
                    new TestSimpleServiceConnection(writeAsyncTcs: writeTcs),
                    new TestSimpleServiceConnection(writeAsyncTcs: writeTcs),
                    new TestSimpleServiceConnection(writeAsyncTcs: writeTcs),
                    new TestSimpleServiceConnection(writeAsyncTcs: writeTcs),
                    new TestSimpleServiceConnection(writeAsyncTcs: writeTcs),
                    new TestSimpleServiceConnection(writeAsyncTcs: writeTcs),
                    new TestSimpleServiceConnection(writeAsyncTcs: writeTcs),
                }, e, new AckHandler(100, 200));
            }, sem, router, NullLoggerFactory.Instance);

            // All the connections started
            _ = container.StartAsync();
            await container.ConnectionInitializedTask;

            var task = container.WriteAckableMessageAsync(DefaultGroupMessage);
            await writeTcs.Task.OrTimeout();
            foreach (var c in containers)
            {
                c.Value.HandleAck(new AckMessage(1, (int)AckStatus.Timeout));
            }
            await Assert.ThrowsAnyAsync<TimeoutException>(async () => await task).OrTimeout();
        }

        [Fact]
        public async Task TestTwoEndpointsWithOneSucceededAndOtherNotAcked()
        {
            var sem = new TestServiceEndpointManager(
                new ServiceEndpoint(ConnectionString1),
                new ServiceEndpoint(ConnectionString2, name: "online"));

            var router = new TestEndpointRouter();
            var writeTcs = new TaskCompletionSource<object>();
            var containers = new Dictionary<ServiceEndpoint, TestServiceConnectionContainer>();
            var container = new TestMultiEndpointServiceConnectionContainer("hub", e =>
            {
                if (string.IsNullOrEmpty(e.Name))
                {
                    return containers[e] = new TestServiceConnectionContainer(new List<IServiceConnection> {
                        new TestSimpleServiceConnection(writeAsyncTcs: writeTcs),
                        new TestSimpleServiceConnection(writeAsyncTcs: writeTcs),
                        new TestSimpleServiceConnection(writeAsyncTcs: writeTcs),
                        new TestSimpleServiceConnection(writeAsyncTcs: writeTcs),
                        new TestSimpleServiceConnection(writeAsyncTcs: writeTcs),
                        new TestSimpleServiceConnection(writeAsyncTcs: writeTcs),
                        new TestSimpleServiceConnection(writeAsyncTcs: writeTcs),
                    }, e, new AckHandler(100, 1000));
                }
                return containers[e] = new TestServiceConnectionContainer(new List<IServiceConnection> {
                    new TestSimpleServiceConnection(writeAsyncTcs: writeTcs),
                    new TestSimpleServiceConnection(writeAsyncTcs: writeTcs),
                    new TestSimpleServiceConnection(writeAsyncTcs: writeTcs),
                    new TestSimpleServiceConnection(writeAsyncTcs: writeTcs),
                    new TestSimpleServiceConnection(writeAsyncTcs: writeTcs),
                    new TestSimpleServiceConnection(writeAsyncTcs: writeTcs),
                    new TestSimpleServiceConnection(writeAsyncTcs: writeTcs),
                }, e, new AckHandler(100, 1000));
            }, sem, router, NullLoggerFactory.Instance);

            // All the connections started
            _ = container.StartAsync();
            await container.ConnectionInitializedTask;

            var task = container.WriteAckableMessageAsync(DefaultGroupMessage);
            await writeTcs.Task.OrTimeout();
            containers.First().Value.HandleAck(new AckMessage(1, (int)AckStatus.Ok));
            var result = await task.OrTimeout();
            Assert.True(result);
        }

        [Fact]
        public async Task TestTwoEndpointsWithCancellationToken()
        {
            var sem = new TestServiceEndpointManager(
                new ServiceEndpoint(ConnectionString1),
                new ServiceEndpoint(ConnectionString2, name: "online"));

            var router = new TestEndpointRouter();
            var writeTcs = new TaskCompletionSource<object>();
            var containers = new Dictionary<ServiceEndpoint, TestServiceConnectionContainer>();
            var container = new TestMultiEndpointServiceConnectionContainer("hub", e =>
            {
                if (string.IsNullOrEmpty(e.Name))
                {
                    return containers[e] = new TestServiceConnectionContainer(new List<IServiceConnection> {
                        new TestSimpleServiceConnection(writeAsyncTcs: writeTcs),
                        new TestSimpleServiceConnection(writeAsyncTcs: writeTcs),
                        new TestSimpleServiceConnection(writeAsyncTcs: writeTcs),
                        new TestSimpleServiceConnection(writeAsyncTcs: writeTcs),
                        new TestSimpleServiceConnection(writeAsyncTcs: writeTcs),
                        new TestSimpleServiceConnection(writeAsyncTcs: writeTcs),
                        new TestSimpleServiceConnection(writeAsyncTcs: writeTcs),
                    }, e, new AckHandler(100, 200));
                }
                return containers[e] = new TestServiceConnectionContainer(new List<IServiceConnection> {
                    new TestSimpleServiceConnection(writeAsyncTcs: writeTcs),
                    new TestSimpleServiceConnection(writeAsyncTcs: writeTcs),
                    new TestSimpleServiceConnection(writeAsyncTcs: writeTcs),
                    new TestSimpleServiceConnection(writeAsyncTcs: writeTcs),
                    new TestSimpleServiceConnection(writeAsyncTcs: writeTcs),
                    new TestSimpleServiceConnection(writeAsyncTcs: writeTcs),
                    new TestSimpleServiceConnection(writeAsyncTcs: writeTcs),
                }, e, new AckHandler(100, 200));
            }, sem, router, NullLoggerFactory.Instance);

            // All the connections started
            _ = container.StartAsync();
            await container.ConnectionInitializedTask;

            var task = container.WriteAckableMessageAsync(DefaultGroupMessage, new CancellationToken(true));
            await writeTcs.Task.OrTimeout();
            foreach (var c in containers)
            {
                c.Value.HandleAck(new AckMessage(1, (int)AckStatus.Timeout));
            }
            await Assert.ThrowsAnyAsync<OperationCanceledException>(async () => await task).OrTimeout();
        }

        [Theory]
        [InlineData(true)]
        [InlineData(false)]
        public async Task TestSingleEndpointOffline(bool migratable)
        {
            var manager = new TestServiceEndpointManager(
                new ServiceEndpoint(ConnectionString1)
            );
            await TestEndpointOfflineInner(manager, new TestEndpointRouter(), migratable);
        }

        [Theory]
        [InlineData(true)]
        [InlineData(false)]
        public async Task TestMultiEndpointOffline(bool migratable)
        {
            var manager = new TestServiceEndpointManager(
                new ServiceEndpoint(ConnectionString1),
                new ServiceEndpoint(ConnectionString2)
            );
            await TestEndpointOfflineInner(manager, new TestEndpointRouter(), migratable);
        }

        [Fact]
<<<<<<< HEAD
        public async Task TestEndpointManagerWithAddEndpointsWithTimeout()
        {
            var sem = new TestServiceEndpointManager(
                new ServiceEndpoint(ConnectionString1, EndpointType.Primary, "1")
                );
            var endpoints = sem.Endpoints;
            Assert.Single(endpoints);
            Assert.Equal("1", endpoints[0].Name);

            var router = new TestEndpointRouter();
            var writeTcs = new TaskCompletionSource<object>();
            var container = new TestMultiEndpointServiceConnectionContainer("hub",
                e => new TestServiceConnectionContainer(new List<IServiceConnection> {
                new TestSimpleServiceConnection(writeAsyncTcs: writeTcs),
                new TestSimpleServiceConnection(writeAsyncTcs: writeTcs),
                new TestSimpleServiceConnection(writeAsyncTcs: writeTcs)
            }, e), sem, router, NullLoggerFactory.Instance, TimeSpan.FromSeconds(10));

            var hubEndpoints = container.GetOnlineEndpoints().ToArray();
            Assert.Single(hubEndpoints);
            Assert.Equal("1", hubEndpoints.First().Name);

            var newEndpoint = new List<ServiceEndpoint>
            {
                new ServiceEndpoint(ConnectionString2, EndpointType.Primary, "2"),
                new ServiceEndpoint(ConnectionString3, EndpointType.Primary, "3")
            };
            var timeoutToken = new CancellationTokenSource(1000).Token;
            _ = sem.TestAddServiceEndpoints(newEndpoint, timeoutToken);

            // wait timeout then check added successfully
            await Task.Delay(1100);

            // validate container side updated
            hubEndpoints = container.GetOnlineEndpoints().OrderBy(x => x.Name).ToArray();
            Assert.Equal(3, hubEndpoints.Length);
            Assert.Equal("1", hubEndpoints[0].Name);
            Assert.Equal("2", hubEndpoints[1].Name);
            Assert.NotNull(hubEndpoints[1].ConnectionContainer);
            Assert.Equal("3", hubEndpoints[2].Name);
            Assert.NotNull(hubEndpoints[2].ConnectionContainer);

            // validate endpoint manager side update
            var ngoEps = sem.GetEndpoints("hub").OrderBy(x => x.Name).ToArray();
            Assert.Equal(3, ngoEps.Length);
            Assert.Equal("1", ngoEps[0].Name);
            Assert.Equal("2", ngoEps[1].Name);
            Assert.Equal("3", ngoEps[2].Name);
        }

        [Fact]
        public async Task TestEndpointManagerWithAddEndpointsWithServerIds()
        {
            var sem = new TestServiceEndpointManager(
                new ServiceEndpoint(ConnectionString1, EndpointType.Primary, "1")
                );
            var endpoints = sem.Endpoints;
            Assert.Single(endpoints);
            Assert.Equal("1", endpoints[0].Name);

            var router = new TestEndpointRouter();
            var writeTcs = new TaskCompletionSource<object>();
            var container = new TestMultiEndpointServiceConnectionContainer("hub",
                e => new TestServiceConnectionContainer(new List<IServiceConnection> {
                new TestSimpleServiceConnection(writeAsyncTcs: writeTcs),
                new TestSimpleServiceConnection(writeAsyncTcs: writeTcs),
                new TestSimpleServiceConnection(writeAsyncTcs: writeTcs)
            }, e), sem, router, NullLoggerFactory.Instance, TimeSpan.FromSeconds(10));

            var hubEndpoints = container.GetOnlineEndpoints().ToArray();
            Assert.Single(hubEndpoints);
            Assert.Equal("1", hubEndpoints.First().Name);

            var newEndpoint = new List<ServiceEndpoint>
            {
                new ServiceEndpoint(ConnectionString2, EndpointType.Primary, "2")
            };
            _ = sem.TestAddServiceEndpoints(newEndpoint);

            // Wait a few time to let message router updated.
            await Task.Delay(100);

            hubEndpoints = container.GetOnlineEndpoints().OrderBy(x => x.Name).ToArray();
            Assert.Equal(2, hubEndpoints.Length);
            Assert.Equal("1", hubEndpoints[0].Name);
            Assert.Equal("2", hubEndpoints[1].Name);

            // without Ready, still single endpoint available in negotiation
            var ngoEps = sem.GetEndpoints("hub").ToArray();
            Assert.Single(ngoEps);

            // Mock there're 2 servers SA,SB connected to EP1 and EP2
            var containers = container.GetTestOnlineContainers();
            var serverIds = new HashSet<string> { "SA", "SB" };
            await Task.WhenAll(containers.Select(c => c.MockReceivedServerIdsPing(serverIds)));
            
            // wait one interval+ for Ready state and check negotiation is added.
            await Task.Delay(6000);

            ngoEps = sem.GetEndpoints("hub").OrderBy(x => x.Name).ToArray();
            Assert.Equal(2, ngoEps.Length);
            Assert.Equal("1", ngoEps[0].Name);
            Assert.Equal("2", ngoEps[1].Name);

            var task = container.WriteAckableMessageAsync(DefaultGroupMessage);
            await writeTcs.Task.OrTimeout();
            containers.First().HandleAck(new AckMessage(1, (int)AckStatus.Ok));
            await task.OrTimeout();
        }

=======
        public async Task TestMultipleEndpointWithRenamesAndWriteAckableMessage()
        {
            var sem = new TestServiceEndpointManager(
                new ServiceEndpoint(ConnectionString1, EndpointType.Primary, "1"),
                new ServiceEndpoint(ConnectionString2, EndpointType.Primary, "2"),
                new ServiceEndpoint(ConnectionString3, EndpointType.Secondary, "3")
                );

            var writeTcs = new TaskCompletionSource<object>();
            var endpoints = sem.Endpoints.Keys.OrderBy(x => x.Name).ToArray();
            Assert.Equal(3, endpoints.Length);
            Assert.Equal("1", endpoints[0].Name);
            Assert.Equal("2", endpoints[1].Name);
            Assert.Equal("3", endpoints[2].Name);

            var router = new TestEndpointRouter();
            var containers = new Dictionary<ServiceEndpoint, TestServiceConnectionContainer>();
            var container = new TestMultiEndpointServiceConnectionContainer("hub",
                e => containers[e] = new TestServiceConnectionContainer(new List<IServiceConnection> {
                new TestSimpleServiceConnection(writeAsyncTcs: writeTcs),
                new TestSimpleServiceConnection(writeAsyncTcs: writeTcs),
                new TestSimpleServiceConnection(writeAsyncTcs: writeTcs)
            }, e), sem, router, NullLoggerFactory.Instance);

            // All the connections started
            _ = container.StartAsync();
            await container.ConnectionInitializedTask;

            var containerEps = container.GetOnlineEndpoints().OrderBy(x => x.Name).ToArray();
            var container1 = containerEps[0].ConnectionContainer;
            Assert.Equal(3, containerEps.Length);
            Assert.Equal("1", containerEps[0].Name);
            Assert.Equal("2", containerEps[1].Name);
            Assert.Equal("3", containerEps[2].Name);

            // Trigger reload to test rename
            var renamedEndpoint = new ServiceEndpoint[]
            {
                new ServiceEndpoint(ConnectionString1, EndpointType.Primary, "11"),
                new ServiceEndpoint(ConnectionString2, EndpointType.Primary, "2"),
                new ServiceEndpoint(ConnectionString3, EndpointType.Secondary, "33")
            };
            await sem.TestReloadServiceEndpoints(renamedEndpoint);

            // validate container level updates
            containerEps = container.GetOnlineEndpoints().OrderBy(x => x.Name).ToArray();
            Assert.Equal(3, containerEps.Length);
            Assert.Equal("11", containerEps[0].Name);
            // container1 keep same after rename
            Assert.Equal(container1, containerEps[0].ConnectionContainer);
            Assert.Equal("2", containerEps[1].Name);
            Assert.Equal("33", containerEps[2].Name);

            // validate sem negotiation endpoints updated
            var ngoEps = sem.GetEndpoints("hub").OrderBy(x => x.Name).ToArray();
            Assert.Equal(3, ngoEps.Length);
            Assert.Equal("11", ngoEps[0].Name);
            Assert.Equal("2", ngoEps[1].Name);
            Assert.Equal("33", ngoEps[2].Name);

            // write messages
            var task = container.WriteAckableMessageAsync(DefaultGroupMessage);
            await writeTcs.Task.OrTimeout();
            containers.First().Value.HandleAck(new AckMessage(1, (int)AckStatus.Ok));
            await task.OrTimeout();
        }

        [Theory]
        [MemberData(nameof(TestReloadEndpointsData))]
        public void TestServiceEndpointManagerReloadEndpoints(ServiceEndpoint[] oldValue, ServiceEndpoint[] newValue)
        {
            var sem = new TestServiceEndpointManager(oldValue);

            sem.TestReloadServiceEndpoints(newValue);

            var endpoints = sem.Endpoints.Keys;

            Assert.True(newValue.SequenceEqual(endpoints));
        }

        public static IEnumerable<object[]> TestReloadEndpointsData = new object[][]
        {
            // no change
            new object[]
            {
                new ServiceEndpoint[]
                {
                    new ServiceEndpoint("Endpoint=http://url1;AccessKey=ABCDEFG", EndpointType.Primary, "1"),
                    new ServiceEndpoint("Endpoint=http://url2;AccessKey=ABCDEFG", EndpointType.Primary, "2")
                },
                new ServiceEndpoint[]
                {
                    new ServiceEndpoint("Endpoint=http://url1;AccessKey=ABCDEFG", EndpointType.Primary, "1"),
                    new ServiceEndpoint("Endpoint=http://url2;AccessKey=ABCDEFG", EndpointType.Primary, "2")
                }
            },
            // add
            new object[]
            {
                new ServiceEndpoint[]
                {
                    new ServiceEndpoint("Endpoint=http://url1;AccessKey=ABCDEFG", EndpointType.Primary, "1")
                },
                new ServiceEndpoint[]
                {
                    new ServiceEndpoint("Endpoint=http://url1;AccessKey=ABCDEFG", EndpointType.Primary, "1"),
                    new ServiceEndpoint("Endpoint=http://url2;AccessKey=ABCDEFG", EndpointType.Primary, "2")
                }
            },
            // remove
            new object[]
            {
                new ServiceEndpoint[]
                {
                    new ServiceEndpoint("Endpoint=http://url1;AccessKey=ABCDEFG", EndpointType.Primary, "1"),
                    new ServiceEndpoint("Endpoint=http://url2;AccessKey=ABCDEFG", EndpointType.Primary, "2")
                },
                new ServiceEndpoint[]
                {
                    new ServiceEndpoint("Endpoint=http://url1;AccessKey=ABCDEFG", EndpointType.Primary, "1")
                }
            },
            // rename
            new object[]
            {
                new ServiceEndpoint[]
                {
                    new ServiceEndpoint("Endpoint=http://url1;AccessKey=ABCDEFG", EndpointType.Primary, "1"),
                    new ServiceEndpoint("Endpoint=http://url2;AccessKey=ABCDEFG", EndpointType.Primary, "2")
                },
                new ServiceEndpoint[]
                {
                    new ServiceEndpoint("Endpoint=http://url1;AccessKey=ABCDEFG", EndpointType.Primary, "22"),
                    new ServiceEndpoint("Endpoint=http://url2;AccessKey=ABCDEFG", EndpointType.Primary, "11")
                }
            },
            // type
            new object[]
            {
                new ServiceEndpoint[]
                {
                    new ServiceEndpoint("Endpoint=http://url1;AccessKey=ABCDEFG", EndpointType.Primary, "1"),
                    new ServiceEndpoint("Endpoint=http://url2;AccessKey=ABCDEFG", EndpointType.Secondary, "2")
                },
                new ServiceEndpoint[]
                {
                    new ServiceEndpoint("Endpoint=http://url1;AccessKey=ABCDEFG", EndpointType.Secondary, "1"),
                    new ServiceEndpoint("Endpoint=http://url2;AccessKey=ABCDEFG", EndpointType.Primary, "2")
                }
            }
        };

>>>>>>> 7d635008
        private async Task TestEndpointOfflineInner(IServiceEndpointManager manager, IEndpointRouter router, bool migratable)
        {
            var containers = new List<TestServiceConnectionContainer>();

            var container = new TestMultiEndpointServiceConnectionContainer("hub", e =>
            {
                var c = new TestServiceConnectionContainer(new List<IServiceConnection>
                {
                    new TestSimpleServiceConnection(),
                    new TestSimpleServiceConnection()
                });
                c.MockOffline = true;
                containers.Add(c);
                return c;
            }, manager, router, NullLoggerFactory.Instance);

            foreach (var c in containers)
            {
                Assert.False(c.IsOffline);
            }

            var expected = container.OfflineAsync(migratable);
            var actual = await Task.WhenAny(
                expected,
                Task.Delay(TimeSpan.FromSeconds(1))
            );
            Assert.Equal(expected, actual);

            foreach (var c in containers)
            {
                Assert.True(c.IsOffline);
            }

        }

        private class NotExistEndpointRouter : EndpointRouterDecorator
        {
            public override IEnumerable<ServiceEndpoint> GetEndpointsForConnection(string connectionId, IEnumerable<ServiceEndpoint> endpoints)
            {
                return null;
            }

            public override IEnumerable<ServiceEndpoint> GetEndpointsForGroup(string groupName, IEnumerable<ServiceEndpoint> endpoints)
            {
                return null;
            }
        }

        private sealed class TestMultiEndpointServiceConnectionContainer : MultiEndpointServiceConnectionContainer
        {
            public TestMultiEndpointServiceConnectionContainer(string hub,
                                                          Func<HubServiceEndpoint, IServiceConnectionContainer> generator,
                                                          IServiceEndpointManager endpoint,
                                                          IEndpointRouter router,
                                                          ILoggerFactory loggerFactory,
                                                          TimeSpan? scaleTimeout = null
                ) : base(hub, generator, endpoint, router, loggerFactory, scaleTimeout)
            {
            }

            public List<TestServiceConnectionContainer> GetTestOnlineContainers()
            {
                var endpoints = GetOnlineEndpoints();
                return endpoints.Select(e => e.ConnectionContainer as TestServiceConnectionContainer).ToList();
            }
        }

        private class TestServiceEndpointManager : ServiceEndpointManagerBase
        {
            private readonly ServiceEndpoint[] _endpoints;

            public TestServiceEndpointManager(params ServiceEndpoint[] endpoints) : base(endpoints, NullLogger.Instance)
            {
                _endpoints = endpoints;
            }

            public override IServiceEndpointProvider GetEndpointProvider(ServiceEndpoint endpoint)
            {
                return null;
            }

            public async Task TestAddServiceEndpoints(IReadOnlyList<ServiceEndpoint> endpoint, CancellationToken cancellationToken = default)
            {
                await AddServiceEndpointsAsync(endpoint, cancellationToken);
            }

            public Task TestReloadServiceEndpoints(ServiceEndpoint[] serviceEndpoints, int timeoutSec = 0)
            {
                return ReloadServiceEndpointsAsync(serviceEndpoints, TimeSpan.FromSeconds(timeoutSec));
            }
        }

        private class TestEndpointRouter : EndpointRouterDecorator
        {
            private readonly Exception _ex;
            private readonly bool _broken;
            public TestEndpointRouter(Exception ex = null) : base()
            {
                _ex = ex;
                _broken = ex != null;
            }

            public override IEnumerable<ServiceEndpoint> GetEndpointsForBroadcast(IEnumerable<ServiceEndpoint> endpoints)
            {
                if (_broken)
                {
                    throw _ex;
                }

                return base.GetEndpointsForBroadcast(endpoints);
            }

            public override IEnumerable<ServiceEndpoint> GetEndpointsForConnection(string connectionId, IEnumerable<ServiceEndpoint> endpoints)
            {
                if (_broken)
                {
                    throw _ex;
                }

                return base.GetEndpointsForConnection(connectionId, endpoints);
            }

            public override IEnumerable<ServiceEndpoint> GetEndpointsForGroup(string groupName, IEnumerable<ServiceEndpoint> endpoints)
            {
                if (_broken)
                {
                    throw _ex;
                }

                return base.GetEndpointsForGroup(groupName, endpoints);
            }

            public override IEnumerable<ServiceEndpoint> GetEndpointsForUser(string userId, IEnumerable<ServiceEndpoint> endpoints)
            {
                if (_broken)
                {
                    throw _ex;
                }

                return base.GetEndpointsForUser(userId, endpoints);
            }

            public override ServiceEndpoint GetNegotiateEndpoint(HttpContext context, IEnumerable<ServiceEndpoint> endpoints)
            {
                if (_broken)
                {
                    throw _ex;
                }

                return base.GetNegotiateEndpoint(context, endpoints);
            }
        }
    }
}<|MERGE_RESOLUTION|>--- conflicted
+++ resolved
@@ -747,13 +747,80 @@
         }
 
         [Fact]
-<<<<<<< HEAD
-        public async Task TestEndpointManagerWithAddEndpointsWithTimeout()
+        public async Task TestMultipleEndpointWithRenamesAndWriteAckableMessage()
+        {
+            var sem = new TestServiceEndpointManager(
+                new ServiceEndpoint(ConnectionString1, EndpointType.Primary, "1"),
+                new ServiceEndpoint(ConnectionString2, EndpointType.Primary, "2"),
+                new ServiceEndpoint(ConnectionString3, EndpointType.Secondary, "3")
+                );
+
+            var writeTcs = new TaskCompletionSource<object>();
+            var endpoints = sem.Endpoints.Keys.OrderBy(x => x.Name).ToArray();
+            Assert.Equal(3, endpoints.Length);
+            Assert.Equal("1", endpoints[0].Name);
+            Assert.Equal("2", endpoints[1].Name);
+            Assert.Equal("3", endpoints[2].Name);
+
+            var router = new TestEndpointRouter();
+            var containers = new Dictionary<ServiceEndpoint, TestServiceConnectionContainer>();
+            var container = new TestMultiEndpointServiceConnectionContainer("hub",
+                e => containers[e] = new TestServiceConnectionContainer(new List<IServiceConnection> {
+                new TestSimpleServiceConnection(writeAsyncTcs: writeTcs),
+                new TestSimpleServiceConnection(writeAsyncTcs: writeTcs),
+                new TestSimpleServiceConnection(writeAsyncTcs: writeTcs)
+            }, e), sem, router, NullLoggerFactory.Instance);
+
+            // All the connections started
+            _ = container.StartAsync();
+            await container.ConnectionInitializedTask;
+
+            var containerEps = container.GetOnlineEndpoints().OrderBy(x => x.Name).ToArray();
+            var container1 = containerEps[0].ConnectionContainer;
+            Assert.Equal(3, containerEps.Length);
+            Assert.Equal("1", containerEps[0].Name);
+            Assert.Equal("2", containerEps[1].Name);
+            Assert.Equal("3", containerEps[2].Name);
+
+            // Trigger reload to test rename
+            var renamedEndpoint = new ServiceEndpoint[]
+            {
+                new ServiceEndpoint(ConnectionString1, EndpointType.Primary, "11"),
+                new ServiceEndpoint(ConnectionString2, EndpointType.Primary, "2"),
+                new ServiceEndpoint(ConnectionString3, EndpointType.Secondary, "33")
+            };
+            await sem.TestReloadServiceEndpoints(renamedEndpoint);
+
+            // validate container level updates
+            containerEps = container.GetOnlineEndpoints().OrderBy(x => x.Name).ToArray();
+            Assert.Equal(3, containerEps.Length);
+            Assert.Equal("11", containerEps[0].Name);
+            // container1 keep same after rename
+            Assert.Equal(container1, containerEps[0].ConnectionContainer);
+            Assert.Equal("2", containerEps[1].Name);
+            Assert.Equal("33", containerEps[2].Name);
+
+            // validate sem negotiation endpoints updated
+            var ngoEps = sem.GetEndpoints("hub").OrderBy(x => x.Name).ToArray();
+            Assert.Equal(3, ngoEps.Length);
+            Assert.Equal("11", ngoEps[0].Name);
+            Assert.Equal("2", ngoEps[1].Name);
+            Assert.Equal("33", ngoEps[2].Name);
+
+            // write messages
+            var task = container.WriteAckableMessageAsync(DefaultGroupMessage);
+            await writeTcs.Task.OrTimeout();
+            containers.First().Value.HandleAck(new AckMessage(1, (int)AckStatus.Ok));
+            await task.OrTimeout();
+        }
+        
+        [Fact]
+        public async Task TestEndpointManagerWithAddEndpointsWithTimeoutCanPromote()
         {
             var sem = new TestServiceEndpointManager(
                 new ServiceEndpoint(ConnectionString1, EndpointType.Primary, "1")
                 );
-            var endpoints = sem.Endpoints;
+            var endpoints = sem.Endpoints.Keys.ToArray();
             Assert.Single(endpoints);
             Assert.Equal("1", endpoints[0].Name);
 
@@ -770,13 +837,14 @@
             Assert.Single(hubEndpoints);
             Assert.Equal("1", hubEndpoints.First().Name);
 
-            var newEndpoint = new List<ServiceEndpoint>
-            {
+            var newEndpoints = new ServiceEndpoint[]
+            {
+                new ServiceEndpoint(ConnectionString1, EndpointType.Primary, "1"),
                 new ServiceEndpoint(ConnectionString2, EndpointType.Primary, "2"),
                 new ServiceEndpoint(ConnectionString3, EndpointType.Primary, "3")
             };
             var timeoutToken = new CancellationTokenSource(1000).Token;
-            _ = sem.TestAddServiceEndpoints(newEndpoint, timeoutToken);
+            _ = sem.TestReloadServiceEndpoints(newEndpoints, 1);
 
             // wait timeout then check added successfully
             await Task.Delay(1100);
@@ -804,9 +872,6 @@
             var sem = new TestServiceEndpointManager(
                 new ServiceEndpoint(ConnectionString1, EndpointType.Primary, "1")
                 );
-            var endpoints = sem.Endpoints;
-            Assert.Single(endpoints);
-            Assert.Equal("1", endpoints[0].Name);
 
             var router = new TestEndpointRouter();
             var writeTcs = new TaskCompletionSource<object>();
@@ -817,15 +882,20 @@
                 new TestSimpleServiceConnection(writeAsyncTcs: writeTcs)
             }, e), sem, router, NullLoggerFactory.Instance, TimeSpan.FromSeconds(10));
 
+            var endpoints = sem.GetEndpoints("hub").ToArray();
+            Assert.Single(endpoints);
+            Assert.Equal("1", endpoints[0].Name);
+
             var hubEndpoints = container.GetOnlineEndpoints().ToArray();
             Assert.Single(hubEndpoints);
             Assert.Equal("1", hubEndpoints.First().Name);
 
-            var newEndpoint = new List<ServiceEndpoint>
-            {
+            var newEndpoints = new ServiceEndpoint[]
+            {
+                new ServiceEndpoint(ConnectionString1, EndpointType.Primary, "1"),
                 new ServiceEndpoint(ConnectionString2, EndpointType.Primary, "2")
             };
-            _ = sem.TestAddServiceEndpoints(newEndpoint);
+            _ = sem.TestReloadServiceEndpoints(newEndpoints, 10);
 
             // Wait a few time to let message router updated.
             await Task.Delay(100);
@@ -858,74 +928,6 @@
             await task.OrTimeout();
         }
 
-=======
-        public async Task TestMultipleEndpointWithRenamesAndWriteAckableMessage()
-        {
-            var sem = new TestServiceEndpointManager(
-                new ServiceEndpoint(ConnectionString1, EndpointType.Primary, "1"),
-                new ServiceEndpoint(ConnectionString2, EndpointType.Primary, "2"),
-                new ServiceEndpoint(ConnectionString3, EndpointType.Secondary, "3")
-                );
-
-            var writeTcs = new TaskCompletionSource<object>();
-            var endpoints = sem.Endpoints.Keys.OrderBy(x => x.Name).ToArray();
-            Assert.Equal(3, endpoints.Length);
-            Assert.Equal("1", endpoints[0].Name);
-            Assert.Equal("2", endpoints[1].Name);
-            Assert.Equal("3", endpoints[2].Name);
-
-            var router = new TestEndpointRouter();
-            var containers = new Dictionary<ServiceEndpoint, TestServiceConnectionContainer>();
-            var container = new TestMultiEndpointServiceConnectionContainer("hub",
-                e => containers[e] = new TestServiceConnectionContainer(new List<IServiceConnection> {
-                new TestSimpleServiceConnection(writeAsyncTcs: writeTcs),
-                new TestSimpleServiceConnection(writeAsyncTcs: writeTcs),
-                new TestSimpleServiceConnection(writeAsyncTcs: writeTcs)
-            }, e), sem, router, NullLoggerFactory.Instance);
-
-            // All the connections started
-            _ = container.StartAsync();
-            await container.ConnectionInitializedTask;
-
-            var containerEps = container.GetOnlineEndpoints().OrderBy(x => x.Name).ToArray();
-            var container1 = containerEps[0].ConnectionContainer;
-            Assert.Equal(3, containerEps.Length);
-            Assert.Equal("1", containerEps[0].Name);
-            Assert.Equal("2", containerEps[1].Name);
-            Assert.Equal("3", containerEps[2].Name);
-
-            // Trigger reload to test rename
-            var renamedEndpoint = new ServiceEndpoint[]
-            {
-                new ServiceEndpoint(ConnectionString1, EndpointType.Primary, "11"),
-                new ServiceEndpoint(ConnectionString2, EndpointType.Primary, "2"),
-                new ServiceEndpoint(ConnectionString3, EndpointType.Secondary, "33")
-            };
-            await sem.TestReloadServiceEndpoints(renamedEndpoint);
-
-            // validate container level updates
-            containerEps = container.GetOnlineEndpoints().OrderBy(x => x.Name).ToArray();
-            Assert.Equal(3, containerEps.Length);
-            Assert.Equal("11", containerEps[0].Name);
-            // container1 keep same after rename
-            Assert.Equal(container1, containerEps[0].ConnectionContainer);
-            Assert.Equal("2", containerEps[1].Name);
-            Assert.Equal("33", containerEps[2].Name);
-
-            // validate sem negotiation endpoints updated
-            var ngoEps = sem.GetEndpoints("hub").OrderBy(x => x.Name).ToArray();
-            Assert.Equal(3, ngoEps.Length);
-            Assert.Equal("11", ngoEps[0].Name);
-            Assert.Equal("2", ngoEps[1].Name);
-            Assert.Equal("33", ngoEps[2].Name);
-
-            // write messages
-            var task = container.WriteAckableMessageAsync(DefaultGroupMessage);
-            await writeTcs.Task.OrTimeout();
-            containers.First().Value.HandleAck(new AckMessage(1, (int)AckStatus.Ok));
-            await task.OrTimeout();
-        }
-
         [Theory]
         [MemberData(nameof(TestReloadEndpointsData))]
         public void TestServiceEndpointManagerReloadEndpoints(ServiceEndpoint[] oldValue, ServiceEndpoint[] newValue)
@@ -1011,7 +1013,6 @@
             }
         };
 
->>>>>>> 7d635008
         private async Task TestEndpointOfflineInner(IServiceEndpointManager manager, IEndpointRouter router, bool migratable)
         {
             var containers = new List<TestServiceConnectionContainer>();
@@ -1068,9 +1069,10 @@
                                                           IEndpointRouter router,
                                                           ILoggerFactory loggerFactory,
                                                           TimeSpan? scaleTimeout = null
-                ) : base(hub, generator, endpoint, router, loggerFactory, scaleTimeout)
-            {
-            }
+                ) : base(hub, generator, endpoint, router, loggerFactory)
+            {
+            }
+
 
             public List<TestServiceConnectionContainer> GetTestOnlineContainers()
             {
@@ -1091,11 +1093,6 @@
             public override IServiceEndpointProvider GetEndpointProvider(ServiceEndpoint endpoint)
             {
                 return null;
-            }
-
-            public async Task TestAddServiceEndpoints(IReadOnlyList<ServiceEndpoint> endpoint, CancellationToken cancellationToken = default)
-            {
-                await AddServiceEndpointsAsync(endpoint, cancellationToken);
             }
 
             public Task TestReloadServiceEndpoints(ServiceEndpoint[] serviceEndpoints, int timeoutSec = 0)

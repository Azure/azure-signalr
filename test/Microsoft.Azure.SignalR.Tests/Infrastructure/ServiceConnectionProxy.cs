// Copyright (c) Microsoft. All rights reserved.
// Licensed under the MIT license. See LICENSE file in the project root for full license information.

using System;
using System.Collections.Concurrent;
using System.IO;
using System.IO.Pipelines;
using System.Threading;
using System.Threading.Tasks;
using Microsoft.AspNetCore.Connections;
using Microsoft.Azure.SignalR.Protocol;
using Microsoft.Extensions.Logging.Abstractions;
using HandshakeRequestMessage = Microsoft.Azure.SignalR.Protocol.HandshakeRequestMessage;
using HandshakeResponseMessage = Microsoft.Azure.SignalR.Protocol.HandshakeResponseMessage;

namespace Microsoft.Azure.SignalR.Tests
{
    internal class ServiceConnectionProxy : IClientConnectionManager, IClientConnectionFactory
    {
        private static readonly TimeSpan DefaultHandshakeTimeout = TimeSpan.FromSeconds(5);
        private static readonly IServiceProtocol _serviceProtocol = new ServiceProtocol();
        private readonly PipeOptions _clientPipeOptions;

        private IConnectionFactory ConnectionFactory { get; }

        public IClientConnectionManager ClientConnectionManager { get; }

        public TestConnection ConnectionContext { get; }

        public ServiceConnection ServiceConnection { get; }

        public ConcurrentDictionary<string, ServiceConnectionContext> ClientConnections => ClientConnectionManager.ClientConnections;

        private readonly ConcurrentDictionary<string, TaskCompletionSource<ConnectionContext>> _waitForConnectionOpen = new ConcurrentDictionary<string, TaskCompletionSource<ConnectionContext>>();
        private readonly ConcurrentDictionary<string, TaskCompletionSource<object>> _waitForConnectionClose = new ConcurrentDictionary<string, TaskCompletionSource<object>>();
        private readonly ConcurrentDictionary<string, TaskCompletionSource<object>> _waitForSpecificMessage = new ConcurrentDictionary<string, TaskCompletionSource<object>>();

        public ServiceConnectionProxy(ConnectionDelegate callback = null, PipeOptions clientPipeOptions = null)
        {
            ConnectionContext = new TestConnection();
            ConnectionFactory = new TestConnectionFactory(ConnectionContext);
            ClientConnectionManager = new ClientConnectionManager();
            _clientPipeOptions = clientPipeOptions;

            ServiceConnection = new ServiceConnection(
                _serviceProtocol,
                this,
                ConnectionFactory,
                NullLoggerFactory.Instance,
                callback ?? OnConnectionAsync,
                this,
                Guid.NewGuid().ToString("N"));
        }

        public Task StartAsync()
        {
            _ = ServiceConnection.StartAsync();
            return HandshakeAsync();
        }

        public Task ProcessIncomingAsync()
        {
            using (var processIncomingCts = new CancellationTokenSource(DefaultHandshakeTimeout))
            {
                return ProcessIncomingCoreAsync(ConnectionContext.Application.Input, processIncomingCts.Token);
            }
        }

        public void Stop()
        {
            _ = ServiceConnection.StopAsync();
        }

        public async Task WriteMessageAsync(ServiceMessage message)
        {
            _serviceProtocol.WriteMessage(message, ConnectionContext.Application.Output);
            await ConnectionContext.Application.Output.FlushAsync();
        }

        public Task<ConnectionContext> WaitForConnectionAsync(string connectionId)
        {
            return _waitForConnectionOpen.GetOrAdd(connectionId, key => new TaskCompletionSource<ConnectionContext>()).Task;
        }

        public Task WaitForConnectionCloseAsync(string connectionId)
        {
            return _waitForConnectionClose.GetOrAdd(connectionId, key => new TaskCompletionSource<object>()).Task;
        }

        public Task WaitForSpecificMessage(Type type)
        {
            return _waitForSpecificMessage.GetOrAdd(type.FullName, key => new TaskCompletionSource<object>()).Task;
        }

        private Task OnConnectionAsync(ConnectionContext connection)
        {
            var tcs = new TaskCompletionSource<object>();

            // Wait for the connection to close
            connection.Transport.Input.OnWriterCompleted((ex, state) =>
            {
                tcs.TrySetResult(null);
            },
            null);

            return tcs.Task;
        }

        public void AddClientConnection(ServiceConnectionContext clientConnection)
        {
            ClientConnectionManager.AddClientConnection(clientConnection);

            if (_waitForConnectionOpen.TryGetValue(clientConnection.ConnectionId, out var tcs))
            {
                tcs.TrySetResult(clientConnection);
            }
        }

        public void RemoveClientConnection(string connectionId)
        {
            ClientConnectionManager.RemoveClientConnection(connectionId);

            if (_waitForConnectionClose.TryGetValue(connectionId, out var tcs))
            {
                tcs.TrySetResult(null);
            }
        }

        private async Task HandshakeAsync()
        {
            using (var handshakeCts = new CancellationTokenSource(DefaultHandshakeTimeout))
            {
                await ReceiveHandshakeRequestAsync(ConnectionContext.Application.Input, handshakeCts.Token);
            }

            await WriteMessageAsync(new HandshakeResponseMessage());
        }

        private async Task ReceiveHandshakeRequestAsync(PipeReader input, CancellationToken cancellationToken)
        {
            while (true)
            {
                var result = await input.ReadAsync(cancellationToken);

                var buffer = result.Buffer;
                var consumed = buffer.Start;
                var examined = buffer.End;

                try
                {
                    if (!buffer.IsEmpty)
                    {
                        if (_serviceProtocol.TryParseMessage(ref buffer, out var message))
                        {
                            consumed = buffer.Start;
                            examined = consumed;

                            if (!(message is HandshakeRequestMessage handshakeRequest))
                            {
                                throw new InvalidDataException(
                                    $"{message.GetType().Name} received when waiting for handshake request.");
                            }

                            if (handshakeRequest.Version != _serviceProtocol.Version)
                            {
                                throw new InvalidDataException("Protocol version not supported.");
                            }

                            break;
                        }
                    }

                    if (result.IsCompleted)
                    {
                        // Not enough data, and we won't be getting any more data.
                        throw new InvalidOperationException(
                            "Service connectioned disconnected before sending a handshake request");
                    }
                }
                finally
                {
                    input.AdvanceTo(consumed, examined);
                }
            }
        }

<<<<<<< HEAD
        private async Task ProcessIncomingCoreAsync(PipeReader input, CancellationToken cancellationToken)
        {
            while (true)
            {
                var result = await input.ReadAsync(cancellationToken);
                var buffer = result.Buffer;

                var consumed = buffer.Start;
                var examined = buffer.End;

                try
                {
                    if (!buffer.IsEmpty)
                    {
                        if (_serviceProtocol.TryParseMessage(ref buffer, out var message))
                        {
                            consumed = buffer.Start;
                            examined = consumed;

                            _waitForSpecificMessage.SetTaskResult(message.GetType().ToString());
                        }
                    }

                    if (result.IsCompleted)
                    {
                        break;
                    }
                }
                finally
                {
                    input.AdvanceTo(consumed, examined);
                }
            }
        }
    }

    public static class ConcurrentDictionaryExtensions
    {
        public static void SetTaskResult(this ConcurrentDictionary<string, TaskCompletionSource<object>> taskForWaiting, string messageType)
        {
            if (taskForWaiting.TryGetValue(messageType, out var tcs))
            {
                Task.Run(() => tcs.TrySetResult(null));
            }
=======
        public ServiceConnectionContext CreateConnection(OpenConnectionMessage message)
        {
            return new ServiceConnectionContext(message, _clientPipeOptions, _clientPipeOptions);
>>>>>>> 0cb34a61
        }
    }
}<|MERGE_RESOLUTION|>--- conflicted
+++ resolved
@@ -184,7 +184,6 @@
             }
         }
 
-<<<<<<< HEAD
         private async Task ProcessIncomingCoreAsync(PipeReader input, CancellationToken cancellationToken)
         {
             while (true)
@@ -219,6 +218,11 @@
                 }
             }
         }
+
+        public ServiceConnectionContext CreateConnection(OpenConnectionMessage message)
+        {
+            return new ServiceConnectionContext(message, _clientPipeOptions, _clientPipeOptions);
+        }
     }
 
     public static class ConcurrentDictionaryExtensions
@@ -229,11 +233,6 @@
             {
                 Task.Run(() => tcs.TrySetResult(null));
             }
-=======
-        public ServiceConnectionContext CreateConnection(OpenConnectionMessage message)
-        {
-            return new ServiceConnectionContext(message, _clientPipeOptions, _clientPipeOptions);
->>>>>>> 0cb34a61
         }
     }
 }
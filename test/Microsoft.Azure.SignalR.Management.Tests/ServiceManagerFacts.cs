--- conflicted
+++ resolved
@@ -8,11 +8,8 @@
 using System.Net;
 using System.Security.Claims;
 using System.Threading.Tasks;
-<<<<<<< HEAD
 using Microsoft.AspNetCore.SignalR;
-=======
 using Microsoft.Azure.SignalR.Common;
->>>>>>> c1a9fc29
 using Microsoft.Azure.SignalR.Tests;
 using Microsoft.Extensions.Logging;
 using Microsoft.Extensions.Logging.Abstractions;
@@ -96,7 +93,6 @@
             }
         }
 
-<<<<<<< HEAD
         [Theory]
         [MemberData(nameof(TestServiceManagerOptionData))]
         internal async Task CreateServiceHubContextGenericTest(ServiceTransportType serviceTransportType,
@@ -116,7 +112,8 @@
 
                 Assert.IsAssignableFrom<IHubClients<IServiceHubTestClient>>(hubContext.Clients);
             }
-=======
+        }
+        
         [Fact]
         internal async Task IsServiceHealthy_ReturnTrue_Test()
         {
@@ -152,7 +149,6 @@
 
             var exception = await Assert.ThrowsAnyAsync<AzureSignalRException>(() => serviceManager.IsServiceHealthy(default));
             Assert.IsType(expectedException, exception);
->>>>>>> c1a9fc29
         }
 
         private static string GetExpectedClientEndpoint(string appName = null)

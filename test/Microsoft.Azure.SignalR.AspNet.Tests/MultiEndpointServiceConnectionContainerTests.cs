--- conflicted
+++ resolved
@@ -303,17 +303,9 @@
 
             _ = container.StartAsync();
 
-<<<<<<< HEAD
-            // Instead of NotActiveException, throws NotConnectedException
-            await Assert.ThrowsAsync<AzureSignalRNotConnectedException>(
-                () => container.WriteAsync(DefaultGroupMessage)
-                );
-=======
             // Instead of throw, just log warning, because endpoint router can indeed returns no endpoint
             // If user wants to throw, user can had the check and throw from the router
             await container.WriteAsync(DefaultGroupMessage);
-            await container.WriteAsync("1", DefaultGroupMessage);
->>>>>>> d6b78d28
         }
 
         [Fact]
@@ -429,13 +421,7 @@
 
             await container.WriteAsync(DefaultGroupMessage);
 
-<<<<<<< HEAD
-            var endpoints = sem.GetAvailableEndpoints();
-=======
-            await container.WriteAsync("1", DefaultGroupMessage);
-
             var endpoints = container.GetOnlineEndpoints().ToArray();
->>>>>>> d6b78d28
             Assert.Single(endpoints);
 
             Assert.Equal("online", endpoints.First().Name);

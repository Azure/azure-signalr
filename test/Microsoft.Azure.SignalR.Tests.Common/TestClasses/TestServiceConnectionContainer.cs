﻿// Copyright (c) Microsoft. All rights reserved.
// Licensed under the MIT license. See LICENSE file in the project root for full license information.

using System;
using System.Collections.Generic;
using System.Threading;
using System.Threading.Tasks;
using Microsoft.Azure.SignalR.Protocol;

namespace Microsoft.Azure.SignalR.Tests.Common
{
    internal sealed class TestServiceConnectionContainer : IServiceConnectionContainer, IServiceConnection, IMultiEndpointServiceConnectionContainer
    {
        private readonly Action<(ServiceMessage, IServiceConnectionContainer)> _validator;

        public event Action<StatusChange> ConnectionStatusChanged;

        public string HubName { get; }

        public ServiceConnectionStatus Status { get; }

        public Task ConnectionInitializedTask => Task.CompletedTask;

        public Task ConnectionOfflineTask => Task.CompletedTask;

<<<<<<< HEAD
        public HashSet<string> GlobalServerIds => throw new NotSupportedException();

        public bool HasClients => throw new NotSupportedException();
=======
        public IReadOnlyDictionary<ServiceEndpoint, IServiceConnectionContainer> ConnectionContainers { get; }
>>>>>>> 8aba3d23

        public TestServiceConnectionContainer(ServiceConnectionStatus status)
        {
            Status = status;
        }

        public TestServiceConnectionContainer(string name, Action<(ServiceMessage, IServiceConnectionContainer)> validator)
        {
            _validator = validator;
            HubName = name;
        }

        public Task StartAsync()
        {
            ConnectionStatusChanged?.Invoke(new StatusChange(ServiceConnectionStatus.Connecting, Status));
            return Task.CompletedTask;
        }

        public Task StartAsync(string target)
        {
            return Task.CompletedTask;
        }

        public Task WriteAsync(ServiceMessage serviceMessage)
        {
            _validator?.Invoke((serviceMessage, this));
            return Task.CompletedTask;
        }

        public Task<bool> WriteAckableMessageAsync(ServiceMessage serviceMessage,
            CancellationToken cancellationToken = default)
        {
            _validator?.Invoke((serviceMessage, this));
            return Task.FromResult(true);
        }

        public Task StopAsync()
        {
            return Task.CompletedTask;
        }

        public Task OfflineAsync(bool migratable)
        {
            return Task.CompletedTask;
        }

        public Task StartGetServersPing()
        {
            return Task.CompletedTask;
        }

        public Task StopGetServersPing()
        {
            return Task.CompletedTask;
        }
    }
}<|MERGE_RESOLUTION|>--- conflicted
+++ resolved
@@ -23,13 +23,11 @@
 
         public Task ConnectionOfflineTask => Task.CompletedTask;
 
-<<<<<<< HEAD
+        public IReadOnlyDictionary<ServiceEndpoint, IServiceConnectionContainer> ConnectionContainers { get; }
+
         public HashSet<string> GlobalServerIds => throw new NotSupportedException();
 
         public bool HasClients => throw new NotSupportedException();
-=======
-        public IReadOnlyDictionary<ServiceEndpoint, IServiceConnectionContainer> ConnectionContainers { get; }
->>>>>>> 8aba3d23
 
         public TestServiceConnectionContainer(ServiceConnectionStatus status)
         {

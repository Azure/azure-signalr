--- conflicted
+++ resolved
@@ -1,122 +1,118 @@
-﻿// Copyright (c) Microsoft. All rights reserved.
-// Licensed under the MIT license. See LICENSE file in the project root for full license information.
-
-using System;
-using System.IO.Pipelines;
-using System.Threading;
-using System.Threading.Tasks;
-using Microsoft.AspNetCore.Connections;
-using Microsoft.Azure.SignalR.Common;
-using Microsoft.Azure.SignalR.Protocol;
-using Microsoft.Extensions.Logging;
-using Microsoft.Extensions.Logging.Abstractions;
-
-namespace Microsoft.Azure.SignalR.Tests.Common
-{
-    internal class TestServiceConnection : ServiceConnectionBase
-    {
-        private readonly bool _throws;
-        private readonly ILogger _logger;
-
-        private ServiceConnectionStatus _expectedStatus;
-
-        private ConnectionContext _connection;
-
-        public IDuplexPipe Application { get; private set; }
-
-        private TaskCompletionSource<object> _created = new TaskCompletionSource<object>(TaskCreationOptions.RunContinuationsAsynchronously);
-
-        public Task ConnectionCreated => _created.Task;
-
-        public TestServiceConnection(ServiceConnectionStatus status = ServiceConnectionStatus.Connected, bool throws = false, ILogger logger = null) : base(
-            new ServiceProtocol(),
-            Guid.NewGuid().ToString(),
-            new HubServiceEndpoint(),
-            null, // TODO replace it with a NullMessageHandler
-            ServiceConnectionType.Default,
-            logger ?? NullLogger.Instance
-        )
-        {
-            _expectedStatus = status;
-            _throws = throws;
-            _logger = logger ?? NullLogger.Instance;
-        }
-
-        public void SetStatus(ServiceConnectionStatus status)
-        {
-            Status = status;
-            _expectedStatus = status;
-        }
-
-        protected override Task CleanupClientConnections(string fromInstanceId = null)
-        {
-            return Task.CompletedTask;
-        }
-
-        protected override Task<ConnectionContext> CreateConnection(string target = null)
-        {
-            var pipeOptions = new PipeOptions();
-            var duplex = DuplexPipe.CreateConnectionPair(pipeOptions, pipeOptions);
-
-            Application = duplex.Application;
-            _created.SetResult(null);
-
-            return Task.FromResult<ConnectionContext>(new DefaultConnectionContext()
-            {
-                Application = duplex.Application,
-                Transport = duplex.Transport
-            });
-        }
-
-        protected override async Task<bool> HandshakeAsync(ConnectionContext connection)
-        {
-            _connection = connection;
-            await Task.Yield();
-            return _expectedStatus == ServiceConnectionStatus.Connected;
-        }
-
-        protected override Task DisposeConnection(ConnectionContext connection)
-        {
-            return Task.CompletedTask;
-        }
-
-        protected override Task OnClientConnectedAsync(OpenConnectionMessage openConnectionMessage)
-        {
-            return Task.CompletedTask;
-        }
-
-        protected override Task OnClientDisconnectedAsync(CloseConnectionMessage closeConnectionMessage)
-        {
-            return Task.CompletedTask;
-        }
-
-        protected override Task OnClientMessageAsync(ConnectionDataMessage connectionDataMessage)
-        {
-            return Task.CompletedTask;
-        }
-
-<<<<<<< HEAD
-        protected override Task<bool> SafeWriteAsync(ServiceMessage serviceMessage)
-=======
-        protected Task WriteAsyncBase(ServiceMessage serviceMessage)
-        {
-            return base.WriteAsync(serviceMessage);
-        }
-
-        public override Task WriteAsync(ServiceMessage serviceMessage)
->>>>>>> e9aa5569
-        {
-            if (_throws)
-            {
-                return Task.FromResult(false);
-            }
-
-            return Task.FromResult(true);
-        }
-
-        public void Stop()
-        {
-            _connection?.Transport.Input.CancelPendingRead();
-        }
-    }
-}+﻿// Copyright (c) Microsoft. All rights reserved.
+// Licensed under the MIT license. See LICENSE file in the project root for full license information.
+
+using System;
+using System.IO.Pipelines;
+using System.Threading;
+using System.Threading.Tasks;
+using Microsoft.AspNetCore.Connections;
+using Microsoft.Azure.SignalR.Common;
+using Microsoft.Azure.SignalR.Protocol;
+using Microsoft.Extensions.Logging;
+using Microsoft.Extensions.Logging.Abstractions;
+
+namespace Microsoft.Azure.SignalR.Tests.Common
+{
+    internal class TestServiceConnection : ServiceConnectionBase
+    {
+        private readonly bool _throws;
+        private readonly ILogger _logger;
+
+        private ServiceConnectionStatus _expectedStatus;
+
+        private ConnectionContext _connection;
+
+        public IDuplexPipe Application { get; private set; }
+
+        private TaskCompletionSource<object> _created = new TaskCompletionSource<object>(TaskCreationOptions.RunContinuationsAsynchronously);
+
+        public Task ConnectionCreated => _created.Task;
+
+        public TestServiceConnection(ServiceConnectionStatus status = ServiceConnectionStatus.Connected, bool throws = false, ILogger logger = null) : base(
+            new ServiceProtocol(),
+            Guid.NewGuid().ToString(),
+            new HubServiceEndpoint(),
+            null, // TODO replace it with a NullMessageHandler
+            ServiceConnectionType.Default,
+            logger ?? NullLogger.Instance
+        )
+        {
+            _expectedStatus = status;
+            _throws = throws;
+            _logger = logger ?? NullLogger.Instance;
+        }
+
+        public void SetStatus(ServiceConnectionStatus status)
+        {
+            Status = status;
+            _expectedStatus = status;
+        }
+
+        protected override Task CleanupClientConnections(string fromInstanceId = null)
+        {
+            return Task.CompletedTask;
+        }
+
+        protected override Task<ConnectionContext> CreateConnection(string target = null)
+        {
+            var pipeOptions = new PipeOptions();
+            var duplex = DuplexPipe.CreateConnectionPair(pipeOptions, pipeOptions);
+
+            Application = duplex.Application;
+            _created.SetResult(null);
+
+            return Task.FromResult<ConnectionContext>(new DefaultConnectionContext()
+            {
+                Application = duplex.Application,
+                Transport = duplex.Transport
+            });
+        }
+
+        protected override async Task<bool> HandshakeAsync(ConnectionContext connection)
+        {
+            _connection = connection;
+            await Task.Yield();
+            return _expectedStatus == ServiceConnectionStatus.Connected;
+        }
+
+        protected override Task DisposeConnection(ConnectionContext connection)
+        {
+            return Task.CompletedTask;
+        }
+
+        protected override Task OnClientConnectedAsync(OpenConnectionMessage openConnectionMessage)
+        {
+            return Task.CompletedTask;
+        }
+
+        protected override Task OnClientDisconnectedAsync(CloseConnectionMessage closeConnectionMessage)
+        {
+            return Task.CompletedTask;
+        }
+
+        protected override Task OnClientMessageAsync(ConnectionDataMessage connectionDataMessage)
+        {
+            return Task.CompletedTask;
+        }
+
+        protected Task WriteAsyncBase(ServiceMessage serviceMessage)
+        {
+            return base.WriteAsync(serviceMessage);
+        }
+
+        protected override Task<bool> SafeWriteAsync(ServiceMessage serviceMessage)
+        {
+            if (_throws)
+            {
+                return Task.FromResult(false);
+            }
+
+            return Task.FromResult(true);
+        }
+
+        public void Stop()
+        {
+            _connection?.Transport.Input.CancelPendingRead();
+        }
+    }
+}
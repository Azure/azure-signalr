<Project>
  <PropertyGroup>
<<<<<<< HEAD
    <VersionPrefix>1.19.0</VersionPrefix>
=======
    <VersionPrefix>1.19.1</VersionPrefix>
>>>>>>> 0800589c
    <VersionSuffix>preview1</VersionSuffix>
    <PackageVersion Condition="'$(IsFinalBuild)' == 'true' AND '$(VersionSuffix)' == 'rtm' ">$(VersionPrefix)</PackageVersion>
    <PackageVersion Condition="'$(IsFinalBuild)' == 'true' AND '$(VersionSuffix)' != 'rtm' ">$(VersionPrefix)-$(VersionSuffix)-final</PackageVersion>
    <BuildNumber Condition="'$(BuildNumber)' == ''">t000</BuildNumber>
    <VersionSuffix Condition="'$(VersionSuffix)' != '' And '$(FeatureBranchVersionSuffix)' != ''">$(VersionSuffix)-$([System.Text.RegularExpressions.Regex]::Replace('$(FeatureBranchVersionSuffix)', '[^\w-]', '-'))</VersionSuffix>
    <VersionSuffix Condition="'$(VersionSuffix)' != '' And '$(BuildNumber)' != ''">$(VersionSuffix)-$(BuildNumber)</VersionSuffix>
  </PropertyGroup>
</Project><|MERGE_RESOLUTION|>--- conflicted
+++ resolved
@@ -1,10 +1,6 @@
 <Project>
   <PropertyGroup>
-<<<<<<< HEAD
-    <VersionPrefix>1.19.0</VersionPrefix>
-=======
     <VersionPrefix>1.19.1</VersionPrefix>
->>>>>>> 0800589c
     <VersionSuffix>preview1</VersionSuffix>
     <PackageVersion Condition="'$(IsFinalBuild)' == 'true' AND '$(VersionSuffix)' == 'rtm' ">$(VersionPrefix)</PackageVersion>
     <PackageVersion Condition="'$(IsFinalBuild)' == 'true' AND '$(VersionSuffix)' != 'rtm' ">$(VersionPrefix)-$(VersionSuffix)-final</PackageVersion>

--- conflicted
+++ resolved
@@ -28,7 +28,6 @@
         {
             services.AddMvc();
             services.AddSignalR()
-<<<<<<< HEAD
                     .AddAzureSignalR(options =>
                     {
                         Configuration.GetSection("AzureSignalRConfiguration").Bind(options);
@@ -41,9 +40,6 @@
                             };
                         };
                     });
-=======
-                    .AddAzureSignalR();
->>>>>>> b9b9d05d
         }
 
         public void Configure(IApplicationBuilder app, IHostingEnvironment env)
